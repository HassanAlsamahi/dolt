--- conflicted
+++ resolved
@@ -213,13 +213,8 @@
 	bufSz += 8 + 1 + 1 + 1               // metadata
 	bufSz += 72                          // vtable (approx)
 	bufSz += 100                         // padding?
-<<<<<<< HEAD
 	bufSz += valAddrsCnt * len(values) * 2
-	bufSz += messagePrefixSz
-=======
-	bufSz += valAddrsCnt * len(values)
 	bufSz += serial.MessagePrefixSz
->>>>>>> 84af41c6
 
 	return keySz, valSz, bufSz
 }