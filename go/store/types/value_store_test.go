// Copyright 2019 Dolthub, Inc.
//
// Licensed under the Apache License, Version 2.0 (the "License");
// you may not use this file except in compliance with the License.
// You may obtain a copy of the License at
//
//     http://www.apache.org/licenses/LICENSE-2.0
//
// Unless required by applicable law or agreed to in writing, software
// distributed under the License is distributed on an "AS IS" BASIS,
// WITHOUT WARRANTIES OR CONDITIONS OF ANY KIND, either express or implied.
// See the License for the specific language governing permissions and
// limitations under the License.
//
// This file incorporates work covered by the following copyright and
// permission notice:
//
// Copyright 2016 Attic Labs, Inc. All rights reserved.
// Licensed under the Apache License, version 2.0:
// http://www.apache.org/licenses/LICENSE-2.0

package types

import (
	"context"
	"testing"

	"github.com/stretchr/testify/assert"
	"github.com/stretchr/testify/require"

	"github.com/dolthub/dolt/go/store/chunks"
	"github.com/dolthub/dolt/go/store/hash"
)

func TestValueReadWriteRead(t *testing.T) {
	assert := assert.New(t)

	s := String("hello")
	vs := newTestValueStore()
	assert.Nil(vs.ReadValue(context.Background(), mustHash(s.Hash(vs.Format())))) // nil
	h := mustRef(vs.WriteValue(context.Background(), s)).TargetHash()
	rt, err := vs.Root(context.Background())
	require.NoError(t, err)
	_, err = vs.Commit(context.Background(), rt, rt)
	require.NoError(t, err)
	v, err := vs.ReadValue(context.Background(), h) // non-nil
	require.NoError(t, err)
	if assert.NotNil(v) {
		assert.True(s.Equals(v), "%s != %s", mustString(EncodedValue(context.Background(), s)), mustString(EncodedValue(context.Background(), v)))
	}
}

func TestReadWriteCache(t *testing.T) {
	assert := assert.New(t)
	storage := &chunks.TestStorage{}
	ts := storage.NewView()
	vs := NewValueStore(ts)

	var v Value = Bool(true)
	r, err := vs.WriteValue(context.Background(), v)
	require.NoError(t, err)
	assert.NotEqual(hash.Hash{}, r.TargetHash())
	rt, err := vs.Root(context.Background())
	require.NoError(t, err)
	_, err = vs.Commit(context.Background(), rt, rt)
	require.NoError(t, err)
	assert.Equal(1, ts.Writes())

	v, err = vs.ReadValue(context.Background(), r.TargetHash())
	require.NoError(t, err)
	assert.True(v.Equals(Bool(true)))
	assert.Equal(1, ts.Reads())

	v, err = vs.ReadValue(context.Background(), r.TargetHash())
	require.NoError(t, err)
	assert.True(v.Equals(Bool(true)))
	assert.Equal(1, ts.Reads())
}

func TestValueReadMany(t *testing.T) {
	assert := assert.New(t)

	vals := ValueSlice{String("hello"), Bool(true), Float(42)}
	vs := newTestValueStore()
	hashes := hash.HashSlice{}
	for _, v := range vals {
		h := mustRef(vs.WriteValue(context.Background(), v)).TargetHash()
		hashes = append(hashes, h)
		rt, err := vs.Root(context.Background())
		require.NoError(t, err)
		_, err = vs.Commit(context.Background(), rt, rt)
		require.NoError(t, err)
	}

	// Get one Value into vs's Value cache
	_, err := vs.ReadValue(context.Background(), mustHash(vals[0].Hash(vs.Format())))
	require.NoError(t, err)

	// Get one Value into vs's pendingPuts
	three := Float(3)
	vals = append(vals, three)
	_, err = vs.WriteValue(context.Background(), three)
	require.NoError(t, err)
	hashes = append(hashes, mustHash(three.Hash(vs.Format())))

	// Add one Value to request that's not in vs
	hashes = append(hashes, mustHash(Bool(false).Hash(vs.Format())))

	found := map[hash.Hash]Value{}
	readValues, err := vs.ReadManyValues(context.Background(), hashes)
	require.NoError(t, err)

	for i, v := range readValues {
		if v != nil {
			found[hashes[i]] = v
		}
	}

	assert.Len(found, len(vals))
	for _, v := range vals {
		assert.True(v.Equals(found[mustHash(v.Hash(vs.Format()))]))
	}
}

func TestValueWriteFlush(t *testing.T) {
	assert := assert.New(t)

	vals := ValueSlice{String("hello"), Bool(true), Float(42)}
	vs := newTestValueStore()

	if vs.Format().UsesFlatbuffers() {
		t.Skip()
	}

	hashes := hash.HashSet{}
	for _, v := range vals {
		hashes.Insert(mustRef(vs.WriteValue(context.Background(), v)).TargetHash())
	}
	assert.NotZero(vs.bufferedChunkSize)

	rt, err := vs.Root(context.Background())
	require.NoError(t, err)
	_, err = vs.Commit(context.Background(), rt, rt)
	require.NoError(t, err)
	assert.Zero(vs.bufferedChunkSize)
}

type checkingChunkStore struct {
	chunks.ChunkStore
	a             *assert.Assertions
	expectedOrder hash.HashSlice
}

func (cbs *checkingChunkStore) expect(rs ...Ref) {
	for _, r := range rs {
		cbs.expectedOrder = append(cbs.expectedOrder, r.TargetHash())
	}
}

func (cbs *checkingChunkStore) Put(ctx context.Context, c chunks.Chunk, getAddrs chunks.GetAddrsCb) error {
	if cbs.a.NotZero(len(cbs.expectedOrder), "Unexpected Put of %s", c.Hash()) {
		cbs.a.Equal(cbs.expectedOrder[0], c.Hash())
		cbs.expectedOrder = cbs.expectedOrder[1:]
	}
	return cbs.ChunkStore.Put(context.Background(), c, getAddrs)
}

func (cbs *checkingChunkStore) Flush() {
	cbs.a.Empty(cbs.expectedOrder)
}

func TestFlushOrder(t *testing.T) {
	assert := assert.New(t)
	storage := &chunks.TestStorage{}
	ccs := &checkingChunkStore{storage.NewView(), assert, nil}
	vs := NewValueStore(ccs)
	// Graph, which should be flushed grandchildren-first, bottom-up
	//         l
	//        / \
	//      ml1  ml2
	//     /   \    \
	//    b    ml    f
	//        /  \
	//       s    n
	//
	// Expected order: s, n, b, ml, f, ml1, ml2, l
	s := String("oy")
	n := Float(42)
	sr, err := vs.WriteValue(context.Background(), s)
	require.NoError(t, err)
	nr, err := vs.WriteValue(context.Background(), n)
	require.NoError(t, err)
	ccs.expect(sr, nr)
	ml, err := NewList(context.Background(), vs, sr, nr)
	require.NoError(t, err)

	b, err := NewEmptyBlob(vs)
	require.NoError(t, err)
	br, err := vs.WriteValue(context.Background(), b)
	require.NoError(t, err)
	mlr, err := vs.WriteValue(context.Background(), ml)
	require.NoError(t, err)
	ccs.expect(br, mlr)
	ml1, err := NewList(context.Background(), vs, br, mlr)
	require.NoError(t, err)

	f := Bool(false)
	fr, err := vs.WriteValue(context.Background(), f)
	require.NoError(t, err)
	ccs.expect(fr)
	ml2, err := NewList(context.Background(), vs, fr)
	require.NoError(t, err)

	ml1r, err := vs.WriteValue(context.Background(), ml1)
	require.NoError(t, err)
	ml2r, err := vs.WriteValue(context.Background(), ml2)
	require.NoError(t, err)
	ccs.expect(ml1r, ml2r)
	l, err := NewList(context.Background(), vs, ml1r, ml2r)
	require.NoError(t, err)

	r, err := vs.WriteValue(context.Background(), l)
	require.NoError(t, err)
	ccs.expect(r)
	rt, err := vs.Root(context.Background())
	require.NoError(t, err)
	_, err = vs.Commit(context.Background(), rt, rt)
	require.NoError(t, err)
}

func TestFlushOverSize(t *testing.T) {
	assert := assert.New(t)
	storage := &chunks.TestStorage{}
	ccs := &checkingChunkStore{storage.NewView(), assert, nil}
	vs := newValueStoreWithCacheAndPending(ccs, 0, 30)

	s := String("oy")
	sr, err := vs.WriteValue(context.Background(), s)
	require.NoError(t, err)
	ccs.expect(sr)
	NewList(context.Background(), vs, sr) // will write the root chunk
}

func TestTolerateTopDown(t *testing.T) {
	assert := assert.New(t)
	storage := &chunks.TestStorage{}
	ccs := &checkingChunkStore{storage.NewView(), assert, nil}
	vs := NewValueStore(ccs)
	// Once the L-ML-S portion of this graph is written once, it's legal to make a Struct ST that contains a ref directly to ML and write it. Then you can write S and ML and Flush ST, which contitutes top-down writing.
	//       L  ST
	//        \ /
	//        ML
	//        /
	//       S
	S := String("oy")
	sr, err := vs.WriteValue(context.Background(), S)
	require.NoError(t, err)
	ccs.expect(sr)

	ML, err := NewList(context.Background(), vs, sr)
	require.NoError(t, err)
	mlr, err := vs.WriteValue(context.Background(), ML)
	require.NoError(t, err)
	ccs.expect(mlr)

	L, err := NewList(context.Background(), vs, mlr)
	require.NoError(t, err)
	lr, err := vs.WriteValue(context.Background(), L)
	require.NoError(t, err)
	ccs.expect(lr)

	rt, err := vs.Root(context.Background())
	require.NoError(t, err)
	_, err = vs.Commit(context.Background(), rt, rt)
	require.NoError(t, err)

	assert.Zero(len(vs.bufferedChunks))

	ST, err := NewStruct(vs.Format(), "", StructData{"r": mlr})
	require.NoError(t, err)
	str, err := vs.WriteValue(context.Background(), ST) // ST into bufferedChunks
	require.NoError(t, err)
	_, err = vs.WriteValue(context.Background(), S) // S into bufferedChunks
	require.NoError(t, err)
	_, err = vs.WriteValue(context.Background(), ML) // ML into bufferedChunks AND withBufferedChunks
	require.NoError(t, err)

	// At this point, ValueStore believes ST is a standalone chunk, and that ML -> S
	// So, it'll look at ML, the one parent it knows about, first and write its child (S). Then, it'll write ML, and then it'll flush the remaining buffered chunks, which is just ST.
	ccs.expect(sr, mlr, str)
	rt, err = vs.Root(context.Background())
	require.NoError(t, err)
	_, err = vs.Commit(context.Background(), rt, rt)
	require.NoError(t, err)
}

func TestPanicOnBadVersion(t *testing.T) {
	storage := &chunks.MemoryStorage{}
	t.Run("Read", func(t *testing.T) {
		cvs := NewValueStore(&badVersionStore{ChunkStore: storage.NewView()})
		assert.Panics(t, func() {
			cvs.ReadValue(context.Background(), hash.Hash{})
		})
	})
	t.Run("Write", func(t *testing.T) {
		cvs := NewValueStore(&badVersionStore{ChunkStore: storage.NewView()})
		assert.Panics(t, func() {
			b, err := NewEmptyBlob(cvs)
			require.NoError(t, err)
			_, err = cvs.WriteValue(context.Background(), b)
			require.NoError(t, err)

			rt, err := cvs.Root(context.Background())
			require.NoError(t, err)
			_, err = cvs.Commit(context.Background(), rt, rt)
			require.NoError(t, err)
		})
	})
}

func TestErrorIfDangling(t *testing.T) {
<<<<<<< HEAD
=======
	t.Skip("WriteValue errors with dangling ref error")
>>>>>>> f4e91667
	vs := newTestValueStore()

	r, err := NewRef(Bool(true), vs.Format())
	require.NoError(t, err)
	l, err := NewList(context.Background(), vs, r)
	require.NoError(t, err)
	_, err = vs.WriteValue(context.Background(), l)
	require.NoError(t, err)

	rt, err := vs.Root(context.Background())
	require.NoError(t, err)
	_, err = vs.Commit(context.Background(), rt, rt)
	require.Error(t, err)
}

func TestSkipEnforceCompleteness(t *testing.T) {
	vs := newTestValueStore()
	vs.SetEnforceCompleteness(false)

	r, err := NewRef(Bool(true), vs.Format())
	require.NoError(t, err)
	l, err := NewList(context.Background(), vs, r)
	require.NoError(t, err)
	_, err = vs.WriteValue(context.Background(), l)
	require.NoError(t, err)

	rt, err := vs.Root(context.Background())
	require.NoError(t, err)
	_, err = vs.Commit(context.Background(), rt, rt)
	require.NoError(t, err)
}

func TestGC(t *testing.T) {
	assert := assert.New(t)

	ctx := context.Background()
	vs := newTestValueStore()
	r1 := mustRef(vs.WriteValue(ctx, String("committed")))
	r2 := mustRef(vs.WriteValue(ctx, String("unreferenced")))
	set1 := mustSet(NewSet(ctx, vs, r1))
	set2 := mustSet(NewSet(ctx, vs, r2))

	h1 := mustRef(vs.WriteValue(ctx, set1)).TargetHash()

	rt, err := vs.Root(ctx)
	require.NoError(t, err)
	ok, err := vs.Commit(ctx, h1, rt)
	require.NoError(t, err)
	assert.True(ok)
	h2 := mustRef(vs.WriteValue(ctx, set2)).TargetHash()

	ok, err = vs.Commit(ctx, h1, h1)
	require.NoError(t, err)
	assert.True(ok)

	v1, err := vs.ReadValue(ctx, h1) // non-nil
	require.NoError(t, err)
	assert.NotNil(v1)
	v2, err := vs.ReadValue(ctx, h2) // non-nil
	require.NoError(t, err)
	assert.NotNil(v2)

	err = vs.GC(ctx, hash.HashSet{}, hash.HashSet{})
	require.NoError(t, err)

	v1, err = vs.ReadValue(ctx, h1) // non-nil
	require.NoError(t, err)
	assert.NotNil(v1)
	v2, err = vs.ReadValue(ctx, h2) // nil
	require.NoError(t, err)
	assert.Nil(v2)
}

type badVersionStore struct {
	chunks.ChunkStore
}

func (b *badVersionStore) Version() string {
	return "BAD"
}<|MERGE_RESOLUTION|>--- conflicted
+++ resolved
@@ -319,10 +319,7 @@
 }
 
 func TestErrorIfDangling(t *testing.T) {
-<<<<<<< HEAD
-=======
 	t.Skip("WriteValue errors with dangling ref error")
->>>>>>> f4e91667
 	vs := newTestValueStore()
 
 	r, err := NewRef(Bool(true), vs.Format())
