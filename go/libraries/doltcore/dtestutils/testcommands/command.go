--- conflicted
+++ resolved
@@ -67,11 +67,7 @@
 	roots, err := dEnv.Roots(context.Background())
 	require.NoError(t, err)
 
-<<<<<<< HEAD
-	name, email, err := merge.GetNameAndEmail(dEnv.Config)
-=======
 	name, email, err := env.GetNameAndEmail(dEnv.Config)
->>>>>>> a480bad7
 
 	if err != nil {
 		return err
@@ -120,11 +116,7 @@
 	roots, err = actions.StageAllTables(context.Background(), roots, dEnv.Docs)
 	require.NoError(t, err)
 
-<<<<<<< HEAD
-	name, email, err := merge.GetNameAndEmail(dEnv.Config)
-=======
 	name, email, err := env.GetNameAndEmail(dEnv.Config)
->>>>>>> a480bad7
 
 	if err != nil {
 		return err
