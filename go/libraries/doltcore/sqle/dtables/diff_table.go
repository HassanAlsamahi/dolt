// Copyright 2019 Dolthub, Inc.
//
// Licensed under the Apache License, Version 2.0 (the "License");
// you may not use this file except in compliance with the License.
// You may obtain a copy of the License at
//
//     http://www.apache.org/licenses/LICENSE-2.0
//
// Unless required by applicable law or agreed to in writing, software
// distributed under the License is distributed on an "AS IS" BASIS,
// WITHOUT WARRANTIES OR CONDITIONS OF ANY KIND, either express or implied.
// See the License for the specific language governing permissions and
// limitations under the License.

package dtables

import (
	"context"
	"errors"
	"fmt"
	"io"

	"github.com/dolthub/go-mysql-server/sql"

	"github.com/dolthub/dolt/go/libraries/doltcore/diff"
	"github.com/dolthub/dolt/go/libraries/doltcore/doltdb"
	"github.com/dolthub/dolt/go/libraries/doltcore/doltdb/durable"
	"github.com/dolthub/dolt/go/libraries/doltcore/row"
	"github.com/dolthub/dolt/go/libraries/doltcore/rowconv"
	"github.com/dolthub/dolt/go/libraries/doltcore/schema"
	"github.com/dolthub/dolt/go/libraries/doltcore/sqle/expreval"
	"github.com/dolthub/dolt/go/libraries/doltcore/sqle/index"
	"github.com/dolthub/dolt/go/libraries/doltcore/sqle/sqlutil"
	"github.com/dolthub/dolt/go/libraries/utils/set"
	"github.com/dolthub/dolt/go/store/hash"
	"github.com/dolthub/dolt/go/store/types"
)

const (
	toCommit       = "to_commit"
	fromCommit     = "from_commit"
	toCommitDate   = "to_commit_date"
	fromCommitDate = "from_commit_date"

	diffTypeColName  = "diff_type"
	diffTypeAdded    = "added"
	diffTypeModified = "modified"
	diffTypeRemoved  = "removed"
)

var _ sql.Table = (*DiffTable)(nil)
var _ sql.FilteredTable = (*DiffTable)(nil)
var _ sql.IndexedTable = (*DiffTable)(nil)
<<<<<<< HEAD
//var _ sql.ParallelizedIndexAddressableTable = (*DiffTable)(nil)
=======
var _ sql.ParallelizedIndexAddressableTable = (*DiffTable)(nil)
>>>>>>> ac962919

type DiffTable struct {
	name        string
	ddb         *doltdb.DoltDB
	workingRoot *doltdb.RootValue
	head        *doltdb.Commit

	// from and to need to be mapped to this schema
	targetSch schema.Schema

	// the schema for the diff table itself. Once from and to are converted to
	// targetSch, the commit names and dates are inserted.
	diffTableSch schema.Schema

	sqlSch           sql.PrimaryKeySchema
	partitionFilters []sql.Expression

	table  *doltdb.Table
	lookup sql.IndexLookup

	table  *doltdb.Table
	lookup sql.IndexLookup

	// noms only
	joiner *rowconv.Joiner
}

var PrimaryKeyChangeWarning = "cannot render full diff between commits %s and %s due to primary key set change"

const PrimaryKeyChangeWarningCode int = 1105 // Since this our own custom warning we'll use 1105, the code for an unknown error

func NewDiffTable(ctx *sql.Context, tblName string, ddb *doltdb.DoltDB, root *doltdb.RootValue, head *doltdb.Commit) (sql.Table, error) {
	diffTblName := doltdb.DoltDiffTablePrefix + tblName

	table, tblName, ok, err := root.GetTableInsensitive(ctx, tblName)
	if err != nil {
		return nil, err
	}
	if !ok {
		return nil, sql.ErrTableNotFound.New(diffTblName)
	}
	sch, err := table.GetSchema(ctx)
	if err != nil {
		return nil, err
	}

	diffTableSchema, j, err := GetDiffTableSchemaAndJoiner(ddb.Format(), sch, sch)
	if err != nil {
		return nil, err
	}

	sqlSch, err := sqlutil.FromDoltSchema(diffTblName, diffTableSchema)
	if err != nil {
		return nil, err
	}

	return &DiffTable{
		name:             tblName,
		ddb:              ddb,
		workingRoot:      root,
		head:             head,
		targetSch:        sch,
		diffTableSch:     diffTableSchema,
		sqlSch:           sqlSch,
		partitionFilters: nil,
<<<<<<< HEAD
=======
		rowFilters:       nil,
>>>>>>> ac962919
		table:            table,
		joiner:           j,
	}, nil
}

func (dt *DiffTable) Name() string {
	return doltdb.DoltDiffTablePrefix + dt.name
}

func (dt *DiffTable) String() string {
	return doltdb.DoltDiffTablePrefix + dt.name
}

func (dt *DiffTable) Schema() sql.Schema {
	return dt.sqlSch.Schema
}

func (dt *DiffTable) Partitions(ctx *sql.Context) (sql.PartitionIter, error) {
	// TODO: if this were in parallel it can't always start at HEAD
	cmItr := doltdb.CommitItrForRoots(dt.ddb, dt.head)

	sf, err := SelectFuncForFilters(dt.ddb.Format(), dt.partitionFilters)
	if err != nil {
		return nil, err
	}

	t, exactName, ok, err := dt.workingRoot.GetTableInsensitive(ctx, dt.name)
	if err != nil {
		return nil, err
	}

	if !ok {
		return nil, errors.New(fmt.Sprintf("table: %s does not exist", dt.name))
	}

	wrTblHash, _, err := dt.workingRoot.GetTableHash(ctx, exactName)
	if err != nil {
		return nil, err
	}

	cmHash, _, err := cmItr.Next(ctx)
	if err != nil {
		return nil, err
	}

	cmHashToTblInfo := make(map[hash.Hash]TblInfoAtCommit)
	cmHashToTblInfo[cmHash] = TblInfoAtCommit{"WORKING", nil, t, wrTblHash}

	err = cmItr.Reset(ctx)
	if err != nil {
		return nil, err
	}

	return &DiffPartitions{
		tblName:         exactName,
		cmItr:           cmItr,
		cmHashToTblInfo: cmHashToTblInfo,
		selectFunc:      sf,
		toSch:           dt.targetSch,
		fromSch:         dt.targetSch,
	}, nil
}

var commitMetaColumns = set.NewStrSet([]string{toCommit, fromCommit, toCommitDate, fromCommitDate})

// HandledFilters returns the list of filters that will be handled by the table itself
func (dt *DiffTable) HandledFilters(filters []sql.Expression) []sql.Expression {
	dt.partitionFilters = FilterFilters(filters, ColumnPredicate(commitMetaColumns))
	return dt.partitionFilters
}

// Filters returns the list of filters that are applied to this table.
func (dt *DiffTable) Filters() []sql.Expression {
	return dt.partitionFilters
}

// WithFilters returns a new sql.Table instance with the filters applied
func (dt *DiffTable) WithFilters(_ *sql.Context, filters []sql.Expression) sql.Table {
	if dt.partitionFilters == nil {
		dt.partitionFilters = FilterFilters(filters, ColumnPredicate(commitMetaColumns))
	}

	return dt
}

func (dt *DiffTable) PartitionRows(ctx *sql.Context, part sql.Partition) (sql.RowIter, error) {
	dp := part.(DiffPartition)
	return dp.GetRowIter(ctx, dt.ddb, dt.joiner, dt.lookup)
}

func (dt *DiffTable) GetIndexes(ctx *sql.Context) ([]sql.Index, error) {
	return index.DoltDiffIndexesFromTable(ctx, "", dt.name, dt.table)
}

func (dt *DiffTable) WithIndexLookup(lookup sql.IndexLookup) sql.Table {
	if lookup == nil {
		return dt
	}

	nt := *dt
	nt.lookup = lookup

	return &nt
}

func (dt *DiffTable) ShouldParallelizeAccess() bool {
	return true
}

// tableData returns the map of primary key to values for the specified table (or an empty map if the tbl is null)
// and the schema of the table (or EmptySchema if tbl is null).
func tableData(ctx *sql.Context, tbl *doltdb.Table, ddb *doltdb.DoltDB) (durable.Index, schema.Schema, error) {
	var data durable.Index
	var err error

	if tbl == nil {
		data, err = durable.NewEmptyIndex(ctx, ddb.ValueReadWriter(), schema.EmptySchema)
		if err != nil {
			return nil, nil, err
		}
	} else {
		data, err = tbl.GetRowData(ctx)
		if err != nil {
			return nil, nil, err
		}
	}

	var sch schema.Schema
	if tbl == nil {
		sch = schema.EmptySchema
	} else {
		sch, err = tbl.GetSchema(ctx)

		if err != nil {
			return nil, nil, err
		}
	}

	return data, sch, nil
}

type TblInfoAtCommit struct {
	name    string
	date    *types.Timestamp
	tbl     *doltdb.Table
	tblHash hash.Hash
}

func NewTblInfoAtCommit(name string, date *types.Timestamp, tbl *doltdb.Table, tblHash hash.Hash) TblInfoAtCommit {
	return TblInfoAtCommit{
		name, date, tbl, tblHash,
	}
}

var _ sql.Partition = (*DiffPartition)(nil)

// DiffPartition data partitioned into pairs of table states which get compared
type DiffPartition struct {
	to       *doltdb.Table
	from     *doltdb.Table
	toName   string
	fromName string
	toDate   *types.Timestamp
	fromDate *types.Timestamp
	// fromSch and toSch are usually identical. It is the schema of the table at head.
	toSch   *schema.Schema
	fromSch *schema.Schema
}

func NewDiffPartition(to, from *doltdb.Table, toName, fromName string, toDate, fromDate *types.Timestamp, toSch, fromSch *schema.Schema) *DiffPartition {
	return &DiffPartition{
		to:       to,
		from:     from,
		toName:   toName,
		fromName: fromName,
		toDate:   toDate,
		fromDate: fromDate,
		toSch:    toSch,
		fromSch:  fromSch,
	}
}

func (dp DiffPartition) Key() []byte {
	return []byte(dp.toName + dp.fromName)
}

func (dp DiffPartition) GetRowIter(ctx *sql.Context, ddb *doltdb.DoltDB, joiner *rowconv.Joiner, lookup sql.IndexLookup) (sql.RowIter, error) {
	if types.IsFormat_DOLT_1(ddb.Format()) {
		return newProllyDiffIter(ctx, dp, ddb, *dp.fromSch, *dp.toSch)
	} else {
		return newNomsDiffIter(ctx, ddb, joiner, dp, lookup)
	}
}

// isDiffablePartition checks if the commit pair for this partition is "diffable".
// If the primary key sets changed between the two commits, it may not be
// possible to diff them.
func (dp *DiffPartition) isDiffablePartition(ctx *sql.Context) (bool, error) {
	// dp.from is nil when the to commit created a new table
	if dp.from == nil {
		return true, nil
	}

	fromSch, err := dp.from.GetSchema(ctx)
	if err != nil {
		return false, err
	}

	// dp.to is nil when a table has been deleted previously. In this case, we return
	// false, to stop processing diffs, since that previously deleted table is considered
	// a logically different table and we don't want to mix the diffs together.
	if dp.to == nil {
		return false, nil
	}

	toSch, err := dp.to.GetSchema(ctx)
	if err != nil {
		return false, err
	}

	return schema.ArePrimaryKeySetsDiffable(fromSch, toSch), nil
}

type partitionSelectFunc func(*sql.Context, DiffPartition) (bool, error)

func SelectFuncForFilters(nbf *types.NomsBinFormat, filters []sql.Expression) (partitionSelectFunc, error) {
	const (
		toCommitTag uint64 = iota
		fromCommitTag
		toCommitDateTag
		fromCommitDateTag
	)

	colColl := schema.NewColCollection(
		schema.NewColumn(toCommit, toCommitTag, types.StringKind, false),
		schema.NewColumn(fromCommit, fromCommitTag, types.StringKind, false),
		schema.NewColumn(toCommitDate, toCommitDateTag, types.TimestampKind, false),
		schema.NewColumn(fromCommitDate, fromCommitDateTag, types.TimestampKind, false),
	)

	expFunc, err := expreval.ExpressionFuncFromSQLExpressions(nbf, schema.UnkeyedSchemaFromCols(colColl), filters)

	if err != nil {
		return nil, err
	}

	return func(ctx *sql.Context, partition DiffPartition) (bool, error) {
		vals := row.TaggedValues{
			toCommitTag:   types.String(partition.toName),
			fromCommitTag: types.String(partition.fromName),
		}

		if partition.toDate != nil {
			vals[toCommitDateTag] = *partition.toDate
		}

		if partition.fromDate != nil {
			vals[fromCommitDateTag] = *partition.fromDate
		}

		return expFunc(ctx, vals)
	}, nil
}

var _ sql.PartitionIter = &DiffPartitions{}

// DiffPartitions a collection of partitions. Implements PartitionItr
type DiffPartitions struct {
	tblName         string
	cmItr           doltdb.CommitItr
	cmHashToTblInfo map[hash.Hash]TblInfoAtCommit
	selectFunc      partitionSelectFunc
	toSch           schema.Schema
	fromSch         schema.Schema
}

func NewDiffPartitions(tblName string, cmItr doltdb.CommitItr, cmHashToTblInfo map[hash.Hash]TblInfoAtCommit, selectFunc partitionSelectFunc, toSch, fromSch schema.Schema) *DiffPartitions {
	return &DiffPartitions{
		tblName:         tblName,
		cmItr:           cmItr,
		cmHashToTblInfo: cmHashToTblInfo,
		selectFunc:      selectFunc,
		toSch:           toSch,
		fromSch:         fromSch,
	}
}

// processCommit is called in a commit iteration loop. Adds partitions when it finds a commit and its parent that have
// different values for the hash of the table being looked at.
func (dps *DiffPartitions) processCommit(ctx *sql.Context, cmHash hash.Hash, cm *doltdb.Commit, root *doltdb.RootValue, tbl *doltdb.Table) (*DiffPartition, error) {
	tblHash, _, err := root.GetTableHash(ctx, dps.tblName)

	if err != nil {
		return nil, err
	}

	toInfoForCommit := dps.cmHashToTblInfo[cmHash]
	cmHashStr := cmHash.String()
	meta, err := cm.GetCommitMeta(ctx)

	if err != nil {
		return nil, err
	}

	ts := types.Timestamp(meta.Time())

	var nextPartition *DiffPartition
	if tblHash != toInfoForCommit.tblHash {
		partition := DiffPartition{
			to:       toInfoForCommit.tbl,
			from:     tbl,
			toName:   toInfoForCommit.name,
			fromName: cmHashStr,
			toDate:   toInfoForCommit.date,
			fromDate: &ts,
			fromSch:  &dps.fromSch,
			toSch:    &dps.toSch,
		}
		selected, err := dps.selectFunc(ctx, partition)

		if err != nil {
			return nil, err
		}

		if selected {
			nextPartition = &partition
		}
	}

	newInfo := TblInfoAtCommit{cmHashStr, &ts, tbl, tblHash}
	parentHashes, err := cm.ParentHashes(ctx)

	if err != nil {
		return nil, err
	}

	for _, h := range parentHashes {
		dps.cmHashToTblInfo[h] = newInfo
	}

	return nextPartition, nil
}

func (dps *DiffPartitions) Next(ctx *sql.Context) (sql.Partition, error) {
	for {
		cmHash, cm, err := dps.cmItr.Next(ctx)
		if err != nil {
			return nil, err
		}

		root, err := cm.GetRootValue(ctx)

		if err != nil {
			return nil, err
		}

		tbl, _, _, err := root.GetTableInsensitive(ctx, dps.tblName)

		if err != nil {
			return nil, err
		}

		next, err := dps.processCommit(ctx, cmHash, cm, root, tbl)

		if err != nil {
			return nil, err
		}

		if next != nil {
			// If we can't diff this commit with its parent, don't traverse any lower
			canDiff, err := next.isDiffablePartition(ctx)
			if err != nil {
				return nil, err
			}

			if !canDiff {
				ctx.Warn(PrimaryKeyChangeWarningCode, fmt.Sprintf(PrimaryKeyChangeWarning, next.fromName, next.toName))
				return nil, io.EOF
			}

			return *next, nil
		}
	}
}

func (dps *DiffPartitions) Close(*sql.Context) error {
	return nil
}

// rowConvForSchema creates a RowConverter for transforming rows with the given schema a target schema.
func (dp DiffPartition) rowConvForSchema(ctx context.Context, vrw types.ValueReadWriter, targetSch, srcSch schema.Schema) (*rowconv.RowConverter, error) {
	if schema.SchemasAreEqual(srcSch, schema.EmptySchema) {
		return rowconv.IdentityConverter, nil
	}

	fm, err := rowconv.TagMappingByName(srcSch, targetSch)
	if err != nil {
		return nil, err
	}

	return rowconv.NewRowConverter(ctx, vrw, fm)
}

// GetDiffTableSchemaAndJoiner returns the schema for the diff table given a
// target schema for a row |sch|. In the old storage format, it also returns the
// associated joiner.
func GetDiffTableSchemaAndJoiner(format *types.NomsBinFormat, fromTargetSch, toTargetSch schema.Schema) (diffTableSchema schema.Schema, j *rowconv.Joiner, err error) {
	if format == types.Format_DOLT_1 {
		diffTableSchema, err = CalculateDiffSchema(fromTargetSch, toTargetSch)
		if err != nil {
			return nil, nil, err
		}
	} else {
		colCollection := toTargetSch.GetAllCols()
		colCollection = colCollection.Append(
			schema.NewColumn("commit", schema.DiffCommitTag, types.StringKind, false),
			schema.NewColumn("commit_date", schema.DiffCommitDateTag, types.TimestampKind, false))
		toTargetSch = schema.MustSchemaFromCols(colCollection)

		colCollection = fromTargetSch.GetAllCols()
		colCollection = colCollection.Append(
			schema.NewColumn("commit", schema.DiffCommitTag, types.StringKind, false),
			schema.NewColumn("commit_date", schema.DiffCommitDateTag, types.TimestampKind, false))
		fromTargetSch = schema.MustSchemaFromCols(colCollection)

		j, err = rowconv.NewJoiner(
			[]rowconv.NamedSchema{{Name: diff.To, Sch: toTargetSch}, {Name: diff.From, Sch: fromTargetSch}},
			map[string]rowconv.ColNamingFunc{
				diff.To:   diff.ToColNamer,
				diff.From: diff.FromColNamer,
			})
		if err != nil {
			return nil, nil, err
		}
		diffTableSchema = j.GetSchema()
		colCollection = diffTableSchema.GetAllCols()
		colCollection = colCollection.Append(
			schema.NewColumn(diffTypeColName, schema.DiffTypeTag, types.StringKind, false),
		)
		diffTableSchema = schema.MustSchemaFromCols(colCollection)
	}

	return
}

// CalculateDiffSchema returns the schema for the dolt_diff table based on the
// schemas from the from and to tables.
func CalculateDiffSchema(fromSch schema.Schema, toSch schema.Schema) (schema.Schema, error) {
	colCollection := fromSch.GetAllCols()
	colCollection = colCollection.Append(
		schema.NewColumn("commit", schema.DiffCommitTag, types.StringKind, false),
		schema.NewColumn("commit_date", schema.DiffCommitDateTag, types.TimestampKind, false))
	fromSch = schema.MustSchemaFromCols(colCollection)

	colCollection = toSch.GetAllCols()
	colCollection = colCollection.Append(
		schema.NewColumn("commit", schema.DiffCommitTag, types.StringKind, false),
		schema.NewColumn("commit_date", schema.DiffCommitDateTag, types.TimestampKind, false))
	toSch = schema.MustSchemaFromCols(colCollection)

	cols := make([]schema.Column, toSch.GetAllCols().Size()+fromSch.GetAllCols().Size()+1)

	i := 0
	err := toSch.GetAllCols().Iter(func(tag uint64, col schema.Column) (stop bool, err error) {
		toCol, err := schema.NewColumnWithTypeInfo("to_"+col.Name, uint64(i), col.TypeInfo, false, col.Default, false, col.Comment)
		if err != nil {
			return true, err
		}
		cols[i] = toCol
		i++
		return false, nil
	})
	if err != nil {
		return nil, err
	}

	j := toSch.GetAllCols().Size()
	err = fromSch.GetAllCols().Iter(func(tag uint64, col schema.Column) (stop bool, err error) {
		fromCol, err := schema.NewColumnWithTypeInfo("from_"+col.Name, uint64(i), col.TypeInfo, false, col.Default, false, col.Comment)
		if err != nil {
			return true, err
		}
		cols[j] = fromCol

		j++
		return false, nil
	})
	if err != nil {
		return nil, err
	}

	cols[len(cols)-1] = schema.NewColumn("diff_type", schema.DiffTypeTag, types.StringKind, false)

	return schema.UnkeyedSchemaFromCols(schema.NewColCollection(cols...)), nil
}<|MERGE_RESOLUTION|>--- conflicted
+++ resolved
@@ -51,11 +51,7 @@
 var _ sql.Table = (*DiffTable)(nil)
 var _ sql.FilteredTable = (*DiffTable)(nil)
 var _ sql.IndexedTable = (*DiffTable)(nil)
-<<<<<<< HEAD
 //var _ sql.ParallelizedIndexAddressableTable = (*DiffTable)(nil)
-=======
-var _ sql.ParallelizedIndexAddressableTable = (*DiffTable)(nil)
->>>>>>> ac962919
 
 type DiffTable struct {
 	name        string
@@ -72,9 +68,6 @@
 
 	sqlSch           sql.PrimaryKeySchema
 	partitionFilters []sql.Expression
-
-	table  *doltdb.Table
-	lookup sql.IndexLookup
 
 	table  *doltdb.Table
 	lookup sql.IndexLookup
@@ -121,10 +114,6 @@
 		diffTableSch:     diffTableSchema,
 		sqlSch:           sqlSch,
 		partitionFilters: nil,
-<<<<<<< HEAD
-=======
-		rowFilters:       nil,
->>>>>>> ac962919
 		table:            table,
 		joiner:           j,
 	}, nil
@@ -143,7 +132,6 @@
 }
 
 func (dt *DiffTable) Partitions(ctx *sql.Context) (sql.PartitionIter, error) {
-	// TODO: if this were in parallel it can't always start at HEAD
 	cmItr := doltdb.CommitItrForRoots(dt.ddb, dt.head)
 
 	sf, err := SelectFuncForFilters(dt.ddb.Format(), dt.partitionFilters)
