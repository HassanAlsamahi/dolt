// Copyright 2021 Dolthub, Inc.
//
// Licensed under the Apache License, Version 2.0 (the "License");
// you may not use this file except in compliance with the License.
// You may obtain a copy of the License at
//
//     http://www.apache.org/licenses/LICENSE-2.0
//
// Unless required by applicable law or agreed to in writing, software
// distributed under the License is distributed on an "AS IS" BASIS,
// WITHOUT WARRANTIES OR CONDITIONS OF ANY KIND, either express or implied.
// See the License for the specific language governing permissions and
// limitations under the License.

package dfunctions

import (
	"errors"
	"fmt"
	"strings"

	"github.com/dolthub/go-mysql-server/sql"
	"github.com/dolthub/go-mysql-server/sql/expression"

	"github.com/dolthub/dolt/go/cmd/dolt/cli"
	"github.com/dolthub/dolt/go/libraries/doltcore/doltdb"
	"github.com/dolthub/dolt/go/libraries/doltcore/env"
	"github.com/dolthub/dolt/go/libraries/doltcore/env/actions"
	"github.com/dolthub/dolt/go/libraries/doltcore/merge"
	"github.com/dolthub/dolt/go/libraries/doltcore/sqle/dsess"
	"github.com/dolthub/dolt/go/libraries/doltcore/table/editor"
	"github.com/dolthub/dolt/go/libraries/utils/argparser"
)

const DoltMergeFuncName = "dolt_merge"

type DoltMergeFunc struct {
	expression.NaryExpression
}

const DoltMergeWarningCode int = 1105 // Since this our own custom warning we'll use 1105, the code for an unknown error

const (
	hasConflicts int = 0
	noConflicts  int = 1
)

func (d DoltMergeFunc) Eval(ctx *sql.Context, row sql.Row) (interface{}, error) {
	dbName := ctx.GetCurrentDatabase()

	if len(dbName) == 0 {
		return noConflicts, fmt.Errorf("Empty database name.")
	}

	sess := dsess.DSessFromSess(ctx.Session)

	ap := cli.CreateMergeArgParser()
	args, err := getDoltArgs(ctx, row, d.Children())

	if err != nil {
		return noConflicts, err
	}

	apr, err := ap.Parse(args)
	if err != nil {
		return noConflicts, err
	}

	if apr.ContainsAll(cli.SquashParam, cli.NoFFParam) {
		return noConflicts, fmt.Errorf("error: Flags '--%s' and '--%s' cannot be used together.\n", cli.SquashParam, cli.NoFFParam)
	}

	ws, err := sess.WorkingSet(ctx, dbName)
	if err != nil {
		return noConflicts, err
	}
	roots, ok := sess.GetRoots(ctx, dbName)
	if !ok {
		return noConflicts, sql.ErrDatabaseNotFound.New(dbName)
	}

	if apr.Contains(cli.AbortParam) {
		if !ws.MergeActive() {
			return noConflicts, fmt.Errorf("fatal: There is no merge to abort")
		}

		ws, err = abortMerge(ctx, ws, roots)
		if err != nil {
			return noConflicts, err
		}

		err := sess.SetWorkingSet(ctx, dbName, ws, nil)
		if err != nil {
			return noConflicts, err
		}

		err = sess.CommitWorkingSet(ctx, dbName, sess.GetTransaction())
		if err != nil {
			return noConflicts, err
		}

		return noConflicts, nil
	}

	branchName := apr.Arg(0)

	mergeSpec, err := createMergeSpec(ctx, sess, dbName, apr, branchName)
	if err != nil {
		return noConflicts, err
	}
	ws, conflicts, err := mergeIntoWorkingSet(ctx, sess, roots, ws, dbName, mergeSpec)
	if err != nil {
		return conflicts, err
	}

	return conflicts, nil
}

// mergeIntoWorkingSet encapsulates server merge logic, switching between fast-forward, no fast-forward, merge commit,
// and merging into working set. Returns a new WorkingSet and whether there were merge conflicts. This currently
// persists merge commits in the database, but expects the caller to update the working set.
// TODO FF merging commit with constraint violations requires `constraint verify`
func mergeIntoWorkingSet(ctx *sql.Context, sess *dsess.DoltSession, roots doltdb.Roots, ws *doltdb.WorkingSet, dbName string, spec *merge.MergeSpec) (*doltdb.WorkingSet, int, error) {
	if conflicts, err := roots.Working.HasConflicts(ctx); err != nil {
		return ws, noConflicts, err
	} else if conflicts {
		return ws, hasConflicts, doltdb.ErrUnresolvedConflicts
	}

	if hasConstraintViolations, err := roots.Working.HasConstraintViolations(ctx); err != nil {
		return ws, hasConflicts, err
	} else if hasConstraintViolations {
		return ws, hasConflicts, doltdb.ErrUnresolvedConstraintViolations
	}

	if ws.MergeActive() {
		return ws, noConflicts, doltdb.ErrMergeActive
	}

	err := checkForUncommittedChanges(roots.Working, roots.Head)
	if err != nil {
		return ws, noConflicts, err
	}

	dbData, ok := sess.GetDbData(ctx, dbName)
	if !ok {
		return ws, noConflicts, fmt.Errorf("failed to get dbData")
	}

	canFF, err := spec.HeadC.CanFastForwardTo(ctx, spec.MergeC)
	if err != nil {
		switch err {
		case doltdb.ErrIsAhead, doltdb.ErrUpToDate:
			ctx.Warn(DoltMergeWarningCode, err.Error())
		default:
			return ws, noConflicts, err
		}
	}

	if canFF {
		if spec.Noff {
			ws, err = executeNoFFMerge(ctx, sess, spec, dbName, ws, dbData)
			if err == doltdb.ErrUnresolvedConflicts {
				// if there are unresolved conflicts, write the resulting working set back to the session and return an
				// error message
				wsErr := sess.SetWorkingSet(ctx, dbName, ws, nil)
				if wsErr != nil {
					return ws, hasConflicts, wsErr
				}

				ctx.Warn(DoltMergeWarningCode, err.Error())

				// Return 0 indicating there are conflicts
				return ws, hasConflicts, nil
			}
			return ws, noConflicts, err
		}

		ws, err = executeFFMerge(ctx, dbName, spec.Squash, ws, dbData, spec.MergeC)
		return ws, noConflicts, err
	}

	dbState, ok, err := sess.LookupDbState(ctx, dbName)
	if err != nil {
		return ws, noConflicts, err
	} else if !ok {
		return ws, noConflicts, sql.ErrDatabaseNotFound.New(dbName)
	}

	ws, err = executeMerge(ctx, spec.Squash, spec.HeadC, spec.MergeC, ws, dbState.EditOpts())
	if err == doltdb.ErrUnresolvedConflicts || err == doltdb.ErrUnresolvedConstraintViolations {
		// if there are unresolved conflicts, write the resulting working set back to the session and return an
		// error message
		wsErr := sess.SetWorkingSet(ctx, dbName, ws, nil)
		if wsErr != nil {
			return ws, hasConflicts, wsErr
		}

		ctx.Warn(DoltMergeWarningCode, err.Error())

		return ws, hasConflicts, nil
	} else if err != nil {
		return ws, noConflicts, err
	}

	err = sess.SetWorkingSet(ctx, dbName, ws, nil)
	if err != nil {
		return ws, noConflicts, err
	}

	return ws, noConflicts, nil
}

func abortMerge(ctx *sql.Context, workingSet *doltdb.WorkingSet, roots doltdb.Roots) (*doltdb.WorkingSet, error) {
	tbls, err := doltdb.UnionTableNames(ctx, roots.Working, roots.Staged, roots.Head)
	if err != nil {
		return nil, err
	}

	roots, err = actions.MoveTablesFromHeadToWorking(ctx, roots, tbls)
	if err != nil {
		return nil, err
	}

	// TODO: this doesn't seem right, it sets the root that we already edited above
	workingSet = workingSet.AbortMerge()
	return workingSet, nil
}

func executeMerge(ctx *sql.Context, squash bool, head, cm *doltdb.Commit, ws *doltdb.WorkingSet, opts editor.Options) (*doltdb.WorkingSet, error) {
	mergeRoot, mergeStats, err := merge.MergeCommits(ctx, head, cm, opts)

	if err != nil {
		switch err {
		case doltdb.ErrUpToDate:
			return nil, errors.New("Already up to date.")
		case merge.ErrFastForward:
			panic("fast forward merge")
		default:
			return nil, err
		}
	}

	return mergeRootToWorking(squash, ws, mergeRoot, cm, mergeStats)
}

func executeFFMerge(ctx *sql.Context, dbName string, squash bool, ws *doltdb.WorkingSet, dbData env.DbData, cm2 *doltdb.Commit) (*doltdb.WorkingSet, error) {
	rv, err := cm2.GetRootValue()
	if err != nil {
		return ws, err
	}

	// TODO: This is all incredibly suspect, needs to be replaced with library code that is functional instead of
	//  altering global state
	if !squash {
		err = dbData.Ddb.FastForward(ctx, dbData.Rsr.CWBHeadRef(), cm2)
		if err != nil {
			return ws, err
		}
	}

	ws = ws.WithWorkingRoot(rv).WithStagedRoot(rv)

<<<<<<< HEAD
	// We need to assign the working set to the session but ensure that it's state is not labeled as dirty (ffs are clean
=======
	// We need to assign the working set to the session but ensure that its state is not labeled as dirty (ffs are clean
>>>>>>> 93ebacca
	// merges). Hence, we go ahead and commit the working set to the transaction.
	sess := dsess.DSessFromSess(ctx.Session)

	err = sess.SetWorkingSet(ctx, dbName, ws, nil)
	if err != nil {
		return ws, err
	}

<<<<<<< HEAD
	// We only fully commit our transaction when are not squashing.
=======
	// We only fully commit our transaction when we are not squashing.
>>>>>>> 93ebacca
	if !squash {
		err = sess.CommitWorkingSet(ctx, dbName, sess.GetTransaction())
		if err != nil {
			return ws, err
		}
	}

	return ws, nil
}

func executeNoFFMerge(
	ctx *sql.Context,
	dSess *dsess.DoltSession,
	spec *merge.MergeSpec,
	dbName string,
	ws *doltdb.WorkingSet,
	dbData env.DbData,
	//headCommit, mergeCommit *doltdb.Commit,
) (*doltdb.WorkingSet, error) {
	mergeRoot, err := spec.MergeC.GetRootValue()
	if err != nil {
		return nil, err
	}

	ws, err = mergeRootToWorking(false, ws, mergeRoot, spec.MergeC, map[string]*merge.MergeStats{})
	if err != nil {
		// This error is recoverable, so we return a working set value along with the error
		return ws, err
	}

	// Save our work so far in the session, as it will be referenced by the commit call below (badly in need of a
	// refactoring)
	err = dSess.SetWorkingSet(ctx, dbName, ws, nil)
	if err != nil {
		return nil, err
	}

	// The roots need refreshing after the above
	roots, _ := dSess.GetRoots(ctx, dbName)

	pendingCommit, err := dSess.NewPendingCommit(ctx, dbName, roots, actions.CommitStagedProps{
		Message:    spec.Msg,
		Date:       spec.Date,
		AllowEmpty: spec.AllowEmpty,
		Force:      spec.Force,
		Name:       spec.Name,
		Email:      spec.Email,
	})
	if err != nil {
		return nil, err
	}

	if pendingCommit == nil {
		return nil, errors.New("nothing to commit")
	}

	_, err = dSess.DoltCommit(ctx, dbName, dSess.GetTransaction(), pendingCommit)
	if err != nil {
		return nil, err
	}

	return ws, nil
}

func createMergeSpec(ctx *sql.Context, sess *dsess.DoltSession, dbName string, apr *argparser.ArgParseResults, commitSpecStr string) (*merge.MergeSpec, error) {
	ddb, ok := sess.GetDoltDB(ctx, dbName)

	dbData, ok := sess.GetDbData(ctx, dbName)

	msg, ok := apr.GetValue(cli.CommitMessageArg)
	if !ok {
		// TODO probably change, but we can't open editor so it'll have to be automated
		msg = "automatic SQL merge"
	}

	var err error
	var name, email string
	if authorStr, ok := apr.GetValue(cli.AuthorParam); ok {
		name, email, err = cli.ParseAuthor(authorStr)
		if err != nil {
			return nil, err
		}
	} else {
		name = sess.Username()
		email = sess.Email()
	}

	t := ctx.QueryTime()
	if commitTimeStr, ok := apr.GetValue(cli.DateParam); ok {
		t, err = cli.ParseDate(commitTimeStr)
		if err != nil {
			return nil, err
		}
	}

	roots, ok := sess.GetRoots(ctx, dbName)
	if !ok {
		return nil, sql.ErrDatabaseNotFound.New(dbName)
	}

	mergeSpec, _, err := merge.NewMergeSpec(ctx, dbData.Rsr, ddb, roots, name, email, msg, commitSpecStr, apr.Contains(cli.SquashParam), apr.Contains(cli.NoFFParam), apr.Contains(cli.ForceFlag), t)
	if err != nil {
		return nil, err
	}
	return mergeSpec, nil
}

// TODO: this copied from commands/merge.go because the latter isn't reusable. Fix that.
func mergeRootToWorking(
	squash bool,
	ws *doltdb.WorkingSet,
	mergedRoot *doltdb.RootValue,
	cm2 *doltdb.Commit,
	mergeStats map[string]*merge.MergeStats,
) (*doltdb.WorkingSet, error) {

	workingRoot := mergedRoot
	if !squash {
		ws = ws.StartMerge(cm2)
	}

	ws = ws.WithWorkingRoot(workingRoot).WithStagedRoot(workingRoot)
	if checkForConflicts(mergeStats) {
		// this error is recoverable in-session, so we return the new ws along with the error
		return ws, doltdb.ErrUnresolvedConflicts
	}

	return ws, nil
}

func checkForConflicts(tblToStats map[string]*merge.MergeStats) bool {
	for _, stats := range tblToStats {
		if stats.Operation == merge.TableModified && stats.Conflicts > 0 {
			return true
		}
	}

	return false
}

func (d DoltMergeFunc) String() string {
	childrenStrings := make([]string, len(d.Children()))

	for i, child := range d.Children() {
		childrenStrings[i] = child.String()
	}

	return fmt.Sprintf("DOLT_MERGE(%s)", strings.Join(childrenStrings, ","))
}

func (d DoltMergeFunc) Type() sql.Type {
	return sql.Boolean
}

func (d DoltMergeFunc) WithChildren(children ...sql.Expression) (sql.Expression, error) {
	return NewDoltMergeFunc(children...)
}

func NewDoltMergeFunc(args ...sql.Expression) (sql.Expression, error) {
	return &DoltMergeFunc{expression.NaryExpression{ChildExpressions: args}}, nil
}<|MERGE_RESOLUTION|>--- conflicted
+++ resolved
@@ -261,11 +261,7 @@
 
 	ws = ws.WithWorkingRoot(rv).WithStagedRoot(rv)
 
-<<<<<<< HEAD
-	// We need to assign the working set to the session but ensure that it's state is not labeled as dirty (ffs are clean
-=======
 	// We need to assign the working set to the session but ensure that its state is not labeled as dirty (ffs are clean
->>>>>>> 93ebacca
 	// merges). Hence, we go ahead and commit the working set to the transaction.
 	sess := dsess.DSessFromSess(ctx.Session)
 
@@ -274,11 +270,7 @@
 		return ws, err
 	}
 
-<<<<<<< HEAD
-	// We only fully commit our transaction when are not squashing.
-=======
 	// We only fully commit our transaction when we are not squashing.
->>>>>>> 93ebacca
 	if !squash {
 		err = sess.CommitWorkingSet(ctx, dbName, sess.GetTransaction())
 		if err != nil {
