// Copyright 2020 Dolthub, Inc.
//
// Licensed under the Apache License, Version 2.0 (the "License");
// you may not use this file except in compliance with the License.
// You may obtain a copy of the License at
//
//     http://www.apache.org/licenses/LICENSE-2.0
//
// Unless required by applicable law or agreed to in writing, software
// distributed under the License is distributed on an "AS IS" BASIS,
// WITHOUT WARRANTIES OR CONDITIONS OF ANY KIND, either express or implied.
// See the License for the specific language governing permissions and
// limitations under the License.

package enginetest

import (
	"context"
	"fmt"
	"os"
	"testing"

	"github.com/dolthub/go-mysql-server/enginetest"
	"github.com/dolthub/go-mysql-server/enginetest/queries"
	"github.com/dolthub/go-mysql-server/enginetest/scriptgen/setup"
	"github.com/dolthub/go-mysql-server/server"
	"github.com/dolthub/go-mysql-server/sql"
	"github.com/dolthub/go-mysql-server/sql/mysql_db"
	"github.com/dolthub/go-mysql-server/sql/plan"
	"github.com/dolthub/vitess/go/mysql"
	"github.com/stretchr/testify/assert"
	"github.com/stretchr/testify/require"

	"github.com/dolthub/dolt/go/libraries/doltcore/dtestutils"
	"github.com/dolthub/dolt/go/libraries/doltcore/env"
	"github.com/dolthub/dolt/go/libraries/doltcore/schema"
	"github.com/dolthub/dolt/go/libraries/doltcore/sqle"
	"github.com/dolthub/dolt/go/libraries/doltcore/sqle/dsess"
	"github.com/dolthub/dolt/go/libraries/utils/config"
	"github.com/dolthub/dolt/go/store/types"
)

var skipPrepared bool

// SkipPreparedsCount is used by the "ci-check-repo CI workflow
// as a reminder to consider prepareds when adding a new
// enginetest suite.
const SkipPreparedsCount = 77

const skipPreparedFlag = "DOLT_SKIP_PREPARED_ENGINETESTS"

func init() {
	sqle.MinRowsPerPartition = 8
	sqle.MaxRowsPerPartition = 1024

	if v := os.Getenv(skipPreparedFlag); v != "" {
		skipPrepared = true
	}
}

func TestQueries(t *testing.T) {
	enginetest.TestQueries(t, newDoltHarness(t))
}

func TestSingleQuery(t *testing.T) {
	t.Skip()

	harness := newDoltHarness(t)
	//harness.Setup(setup.MydbData, setup.MytableData)
	engine, err := harness.NewEngine(t)
	if err != nil {
		panic(err)
	}

	setupQueries := []string{
		"create table t1 (pk int primary key, c int);",
		"insert into t1 values (1,2), (3,4)",
<<<<<<< HEAD
=======
		"call dolt_add('.')",
>>>>>>> eba3d641
		"set @Commit1 = dolt_commit('-am', 'initial table');",
		"insert into t1 values (5,6), (7,8)",
		"set @Commit2 = dolt_commit('-am', 'two more rows');",
	}

	for _, q := range setupQueries {
		enginetest.RunQuery(t, engine, harness, q)
	}

	//engine.Analyzer.Debug = true
	//engine.Analyzer.Verbose = true

	var test queries.QueryTest
	test = queries.QueryTest{
		Query: "explain select pk, c from dolt_history_t1 where pk = 3 and committer = 'someguy'",
		Expected: []sql.Row{
			{"Exchange"},
			{" └─ Project(dolt_history_t1.pk, dolt_history_t1.c)"},
			{"     └─ Filter((dolt_history_t1.pk = 3) AND (dolt_history_t1.committer = 'someguy'))"},
			{"         └─ IndexedTableAccess(dolt_history_t1)"},
			{"             ├─ index: [dolt_history_t1.pk]"},
			{"             ├─ filters: [{[3, 3]}]"},
			{"             └─ columns: [pk c committer]"},
		},
	}

	enginetest.TestQueryWithEngine(t, harness, engine, test)
}

// Convenience test for debugging a single query. Unskip and set to the desired query.
func TestSingleScript(t *testing.T) {
	//t.Skip()

	var scripts = []queries.ScriptTest{
		{
			Name: "truncate table",
			SetUpScript: []string{
<<<<<<< HEAD
				"create table t1 (pk int primary key, c int);",
				"insert into t1 values (1,2), (3,4)",
				"set @Commit1 = dolt_commit('-am', 'initial table');",
				"insert into t1 values (5,6), (7,8)",
				"set @Commit2 = dolt_commit('-am', 'two more rows');",
=======
				"create table t (a int primary key auto_increment, b int)",
				"call dolt_add('.')",
				"call dolt_commit('-am', 'empty table')",
				"call dolt_branch('branch1')",
				"call dolt_branch('branch2')",
				"insert into t (b) values (1), (2)",
				"call dolt_commit('-am', 'two values on main')",
				"call dolt_checkout('branch1')",
				"insert into t (b) values (3), (4)",
				"call dolt_commit('-am', 'two values on branch1')",
				"call dolt_checkout('branch2')",
				"insert into t (b) values (5), (6)",
				"call dolt_checkout('branch1')",
>>>>>>> eba3d641
			},
			Assertions: []queries.ScriptTestAssertion{
				{
					Query: "explain select pk, c from dolt_history_t1 where pk = 3 and committer = 'someguy'",
					Expected: []sql.Row{
						{"Exchange"},
						{" └─ Project(dolt_history_t1.pk, dolt_history_t1.c)"},
						{"     └─ Filter((dolt_history_t1.pk = 3) AND (dolt_history_t1.committer = 'someguy'))"},
						{"         └─ IndexedTableAccess(dolt_history_t1)"},
						{"             ├─ index: [dolt_history_t1.pk]"},
						{"             ├─ filters: [{[3, 3]}]"},
						{"             └─ columns: [pk c committer]"},
					},
				},
			},
		},
	}

	harness := newDoltHarness(t)
	for _, test := range scripts {
		enginetest.TestScript(t, harness, test)
	}
}

func TestSingleQueryPrepared(t *testing.T) {
	t.Skip()

	harness := newDoltHarness(t)
	//engine := enginetest.NewEngine(t, harness)
	//enginetest.CreateIndexes(t, harness, engine)
	//engine := enginetest.NewSpatialEngine(t, harness)
	engine, err := harness.NewEngine(t)
	if err != nil {
		panic(err)
	}

	setupQueries := []string{
		"create table t1 (pk int primary key, c int);",
<<<<<<< HEAD
=======
		"call dolt_add('.')",
>>>>>>> eba3d641
		"insert into t1 values (1,2), (3,4)",
		"set @Commit1 = dolt_commit('-am', 'initial table');",
		"insert into t1 values (5,6), (7,8)",
		"set @Commit2 = dolt_commit('-am', 'two more rows');",
	}

	for _, q := range setupQueries {
		enginetest.RunQuery(t, engine, harness, q)
	}

	//engine.Analyzer.Debug = true
	//engine.Analyzer.Verbose = true

	var test queries.QueryTest
	test = queries.QueryTest{
		Query: "explain select pk, c from dolt_history_t1 where pk = 3 and committer = 'someguy'",
		Expected: []sql.Row{
			{"Exchange"},
			{" └─ Project(dolt_history_t1.pk, dolt_history_t1.c)"},
			{"     └─ Filter((dolt_history_t1.pk = 3) AND (dolt_history_t1.committer = 'someguy'))"},
			{"         └─ IndexedTableAccess(dolt_history_t1)"},
			{"             ├─ index: [dolt_history_t1.pk]"},
			{"             ├─ filters: [{[3, 3]}]"},
			{"             └─ columns: [pk c committer]"},
		},
	}

	enginetest.TestPreparedQuery(t, harness, test.Query, test.Expected, nil)
}

func TestSingleScriptPrepared(t *testing.T) {
	//t.Skip()

	s := []setup.SetupScript{
		{
<<<<<<< HEAD
			"create table t1 (pk int primary key, c int);",
			"insert into t1 values (1,2), (3,4)",
			"set @Commit1 = dolt_commit('-am', 'initial table');",
			"insert into t1 values (5,6), (7,8)",
			"set @Commit2 = dolt_commit('-am', 'two more rows');",
=======
			"create table test (pk int primary key, c1 int)",
			"call dolt_add('.')",
			"insert into test values (0,0), (1,1);",
			"set @Commit1 = dolt_commit('-am', 'creating table');",
			"call dolt_branch('-c', 'main', 'newb')",
			"alter table test add column c2 int;",
			"set @Commit2 = dolt_commit('-am', 'alter table');",
>>>>>>> eba3d641
		},
	}
	tt := queries.QueryTest{
		Query: "explain select pk, c from dolt_history_t1 where pk = 3 and committer = 'someguy'",
		Expected: []sql.Row{
			{"Exchange"},
			{" └─ Project(dolt_history_t1.pk, dolt_history_t1.c)"},
			{"     └─ Filter((dolt_history_t1.pk = 3) AND (dolt_history_t1.committer = 'someguy'))"},
			{"         └─ IndexedTableAccess(dolt_history_t1)"},
			{"             ├─ index: [dolt_history_t1.pk]"},
			{"             ├─ filters: [{[3, 3]}]"},
			{"             └─ columns: [pk c committer]"},
		},
	}

	harness := newDoltHarness(t)
	harness.Setup(setup.MydbData, s)

	e, err := harness.NewEngine(t)
	defer e.Close()
	require.NoError(t, err)
	//ctx := harness.NewContext()

	//e.Analyzer.Debug = true
	//e.Analyzer.Verbose = true

	// full impl
	//pre1, sch1, rows1 := enginetest.MustQueryWithPreBindings(ctx, e, tt.Query, tt.Bindings)
	//fmt.Println(pre1, sch1, rows1)

	// inline bindings
	//sch2, rows2 := enginetest.MustQueryWithBindings(ctx, e, tt.Query, tt.Bindings)
	//fmt.Println(sch2, rows2)

	// no bindings
	//sch3, rows3 := enginetest.MustQuery(ctx, e, rawQuery)
	//fmt.Println(sch3, rows3)

	enginetest.TestPreparedQuery(t, harness, tt.Query, tt.Expected, nil)
}

func TestVersionedQueries(t *testing.T) {
	enginetest.TestVersionedQueries(t, newDoltHarness(t))
}

// Tests of choosing the correct execution plan independent of result correctness. Mostly useful for confirming that
// the right indexes are being used for joining tables.
func TestQueryPlans(t *testing.T) {
	// Dolt supports partial keys, so the index matched is different for some plans
	// TODO: Fix these differences by implementing partial key matching in the memory tables, or the engine itself
	skipped := []string{
		"SELECT pk,pk1,pk2 FROM one_pk LEFT JOIN two_pk ON pk=pk1",
		"SELECT pk,pk1,pk2 FROM one_pk JOIN two_pk ON pk=pk1",
		"SELECT one_pk.c5,pk1,pk2 FROM one_pk JOIN two_pk ON pk=pk1 ORDER BY 1,2,3",
		"SELECT opk.c5,pk1,pk2 FROM one_pk opk JOIN two_pk tpk ON opk.pk=tpk.pk1 ORDER BY 1,2,3",
		"SELECT opk.c5,pk1,pk2 FROM one_pk opk JOIN two_pk tpk ON pk=pk1 ORDER BY 1,2,3",
		"SELECT pk,pk1,pk2 FROM one_pk LEFT JOIN two_pk ON pk=pk1 ORDER BY 1,2,3",
		"SELECT pk,pk1,pk2 FROM one_pk t1, two_pk t2 WHERE pk=1 AND pk2=1 AND pk1=1 ORDER BY 1,2",
	}
	// Parallelism introduces Exchange nodes into the query plans, so disable.
	// TODO: exchange nodes should really only be part of the explain plan under certain debug settings
	harness := newDoltHarness(t).WithParallelism(1).WithSkippedQueries(skipped)
	enginetest.TestQueryPlans(t, harness, queries.PlanTests)
}

func TestDoltDiffQueryPlans(t *testing.T) {
	harness := newDoltHarness(t).WithParallelism(2) // want Exchange nodes
	harness.Setup(setup.SimpleSetup...)
	e, err := harness.NewEngine(t)
	require.NoError(t, err)
	defer e.Close()

	for _, tt := range DoltDiffPlanTests {
		enginetest.TestQueryPlan(t, harness, e, tt.Query, tt.ExpectedPlan)
	}
}

func TestQueryErrors(t *testing.T) {
	enginetest.TestQueryErrors(t, newDoltHarness(t))
}

func TestInfoSchema(t *testing.T) {
	enginetest.TestInfoSchema(t, newDoltHarness(t))
}

func TestColumnAliases(t *testing.T) {
	enginetest.TestColumnAliases(t, newDoltHarness(t))
}

func TestOrderByGroupBy(t *testing.T) {
	enginetest.TestOrderByGroupBy(t, newDoltHarness(t))
}

func TestAmbiguousColumnResolution(t *testing.T) {
	enginetest.TestAmbiguousColumnResolution(t, newDoltHarness(t))
}

func TestInsertInto(t *testing.T) {
	enginetest.TestInsertInto(t, newDoltHarness(t))
}

func TestInsertIgnoreInto(t *testing.T) {
	enginetest.TestInsertIgnoreInto(t, newDoltHarness(t))
}

// todo: merge this into the above test when https://github.com/dolthub/dolt/issues/3836 is fixed
func TestIgnoreIntoWithDuplicateUniqueKeyKeyless(t *testing.T) {
	if !types.IsFormat_DOLT(types.Format_Default) {
		// todo: fix https://github.com/dolthub/dolt/issues/3836
		t.Skip()
	}
	enginetest.TestIgnoreIntoWithDuplicateUniqueKeyKeyless(t, newDoltHarness(t))
}

func TestInsertIntoErrors(t *testing.T) {
	enginetest.TestInsertIntoErrors(t, newDoltHarness(t))
}

func TestSpatialQueries(t *testing.T) {
	enginetest.TestSpatialQueries(t, newDoltHarness(t))
}

func TestReplaceInto(t *testing.T) {
	enginetest.TestReplaceInto(t, newDoltHarness(t))
}

func TestReplaceIntoErrors(t *testing.T) {
	enginetest.TestReplaceIntoErrors(t, newDoltHarness(t))
}

func TestUpdate(t *testing.T) {
	enginetest.TestUpdate(t, newDoltHarness(t))
}

func TestUpdateIgnore(t *testing.T) {
	enginetest.TestUpdateIgnore(t, newDoltHarness(t))
}

func TestUpdateErrors(t *testing.T) {
	enginetest.TestUpdateErrors(t, newDoltHarness(t))
}

func TestDeleteFrom(t *testing.T) {
	enginetest.TestDelete(t, newDoltHarness(t))
}

func TestDeleteFromErrors(t *testing.T) {
	enginetest.TestDeleteErrors(t, newDoltHarness(t))
}

func TestSpatialDelete(t *testing.T) {
	enginetest.TestSpatialDelete(t, newDoltHarness(t))
}

func TestSpatialScripts(t *testing.T) {
	enginetest.TestSpatialScripts(t, newDoltHarness(t))
}

func TestTruncate(t *testing.T) {
	enginetest.TestTruncate(t, newDoltHarness(t))
}

func TestScripts(t *testing.T) {
	var skipped []string
	if types.IsFormat_DOLT(types.Format_Default) {
		skipped = append(skipped, newFormatSkippedScripts...)
	}
	enginetest.TestScripts(t, newDoltHarness(t).WithSkippedQueries(skipped))
}

// TestDoltUserPrivileges tests Dolt-specific code that needs to handle user privilege checking
func TestDoltUserPrivileges(t *testing.T) {
	harness := newDoltHarness(t)
	for _, script := range DoltUserPrivTests {
		t.Run(script.Name, func(t *testing.T) {
			harness.Setup(setup.MydbData)
			engine, err := harness.NewEngine(t)
			require.NoError(t, err)
			defer engine.Close()

			ctx := enginetest.NewContextWithClient(harness, sql.Client{
				User:    "root",
				Address: "localhost",
			})

			engine.Analyzer.Catalog.MySQLDb.AddRootAccount()
			engine.Analyzer.Catalog.MySQLDb.SetPersister(&mysql_db.NoopPersister{})

			for _, statement := range script.SetUpScript {
				if sh, ok := interface{}(harness).(enginetest.SkippingHarness); ok {
					if sh.SkipQueryTest(statement) {
						t.Skip()
					}
				}
				enginetest.RunQueryWithContext(t, engine, harness, ctx, statement)
			}
			for _, assertion := range script.Assertions {
				if sh, ok := interface{}(harness).(enginetest.SkippingHarness); ok {
					if sh.SkipQueryTest(assertion.Query) {
						t.Skipf("Skipping query %s", assertion.Query)
					}
				}

				user := assertion.User
				host := assertion.Host
				if user == "" {
					user = "root"
				}
				if host == "" {
					host = "localhost"
				}
				ctx := enginetest.NewContextWithClient(harness, sql.Client{
					User:    user,
					Address: host,
				})

				if assertion.ExpectedErr != nil {
					t.Run(assertion.Query, func(t *testing.T) {
						enginetest.AssertErrWithCtx(t, engine, harness, ctx, assertion.Query, assertion.ExpectedErr)
					})
				} else if assertion.ExpectedErrStr != "" {
					t.Run(assertion.Query, func(t *testing.T) {
						enginetest.AssertErrWithCtx(t, engine, harness, ctx, assertion.Query, nil, assertion.ExpectedErrStr)
					})
				} else {
					t.Run(assertion.Query, func(t *testing.T) {
						enginetest.TestQueryWithContext(t, ctx, engine, harness, assertion.Query, assertion.Expected, nil, nil)
					})
				}
			}
		})
	}
}

func TestJoinQueries(t *testing.T) {
	enginetest.TestJoinQueries(t, newDoltHarness(t))
}

func TestUserPrivileges(t *testing.T) {
	t.Skip("Need to add more collations")
	enginetest.TestUserPrivileges(t, newDoltHarness(t))
}

func TestUserAuthentication(t *testing.T) {
	t.Skip("Need to add more collations")
	enginetest.TestUserAuthentication(t, newDoltHarness(t))
}

func TestComplexIndexQueries(t *testing.T) {
	enginetest.TestComplexIndexQueries(t, newDoltHarness(t))
}

func TestCreateTable(t *testing.T) {
	enginetest.TestCreateTable(t, newDoltHarness(t))
}

func TestPkOrdinalsDDL(t *testing.T) {
	enginetest.TestPkOrdinalsDDL(t, newDoltHarness(t))
}

func TestPkOrdinalsDML(t *testing.T) {
	enginetest.TestPkOrdinalsDML(t, newDoltHarness(t))
}

func TestDropTable(t *testing.T) {
	enginetest.TestDropTable(t, newDoltHarness(t))
}

func TestRenameTable(t *testing.T) {
	enginetest.TestRenameTable(t, newDoltHarness(t))
}

func TestRenameColumn(t *testing.T) {
	enginetest.TestRenameColumn(t, newDoltHarness(t))
}

func TestAddColumn(t *testing.T) {
	enginetest.TestAddColumn(t, newDoltHarness(t))
}

func TestModifyColumn(t *testing.T) {
	enginetest.TestModifyColumn(t, newDoltHarness(t))
}

func TestDropColumn(t *testing.T) {
	enginetest.TestDropColumn(t, newDoltHarness(t))
}

func TestCreateDatabase(t *testing.T) {
	enginetest.TestCreateDatabase(t, newDoltHarness(t))
}

func TestBlobs(t *testing.T) {
	skipOldFormat(t)
	enginetest.TestBlobs(t, newDoltHarness(t))
}

func TestBigBlobs(t *testing.T) {
	skipOldFormat(t)

	h := newDoltHarness(t)
	h.Setup(setup.MydbData, setup.BlobData)
	for _, tt := range BigBlobQueries {
		enginetest.RunWriteQueryTest(t, h, tt)
	}
}

func TestDropDatabase(t *testing.T) {
	enginetest.TestScript(t, newDoltHarness(t), queries.ScriptTest{
		Name: "Drop database engine tests for Dolt only",
		SetUpScript: []string{
			"CREATE DATABASE Test1db",
			"CREATE DATABASE TEST2db",
		},
		Assertions: []queries.ScriptTestAssertion{
			{
				Query:    "DROP DATABASE TeSt2DB",
				Expected: []sql.Row{{sql.OkResult{RowsAffected: 1}}},
			},
			{
				Query:       "USE test2db",
				ExpectedErr: sql.ErrDatabaseNotFound,
			},
			{
				Query:    "USE TEST1DB",
				Expected: []sql.Row{},
			},
			{
				Query:    "DROP DATABASE IF EXISTS test1DB",
				Expected: []sql.Row{{sql.OkResult{RowsAffected: 1}}},
			},
			{
				Query:       "USE Test1db",
				ExpectedErr: sql.ErrDatabaseNotFound,
			},
		},
	})

	t.Skip("Dolt doesn't yet support dropping the primary database, which these tests do")
	enginetest.TestDropDatabase(t, newDoltHarness(t))
}

func TestCreateForeignKeys(t *testing.T) {
	enginetest.TestCreateForeignKeys(t, newDoltHarness(t))
}

func TestDropForeignKeys(t *testing.T) {
	enginetest.TestDropForeignKeys(t, newDoltHarness(t))
}

func TestForeignKeys(t *testing.T) {
	enginetest.TestForeignKeys(t, newDoltHarness(t))
}

func TestCreateCheckConstraints(t *testing.T) {
	enginetest.TestCreateCheckConstraints(t, newDoltHarness(t))
}

func TestChecksOnInsert(t *testing.T) {
	enginetest.TestChecksOnInsert(t, newDoltHarness(t))
}

func TestChecksOnUpdate(t *testing.T) {
	enginetest.TestChecksOnUpdate(t, newDoltHarness(t))
}

func TestDisallowedCheckConstraints(t *testing.T) {
	enginetest.TestDisallowedCheckConstraints(t, newDoltHarness(t))
}

func TestDropCheckConstraints(t *testing.T) {
	enginetest.TestDropCheckConstraints(t, newDoltHarness(t))
}

func TestReadOnly(t *testing.T) {
	enginetest.TestReadOnly(t, newDoltHarness(t))
}

func TestViews(t *testing.T) {
	enginetest.TestViews(t, newDoltHarness(t))
}

func TestVersionedViews(t *testing.T) {
	enginetest.TestVersionedViews(t, newDoltHarness(t))
}

func TestWindowFunctions(t *testing.T) {
	enginetest.TestWindowFunctions(t, newDoltHarness(t))
}

func TestWindowRowFrames(t *testing.T) {
	enginetest.TestWindowRowFrames(t, newDoltHarness(t))
}

func TestWindowRangeFrames(t *testing.T) {
	enginetest.TestWindowRangeFrames(t, newDoltHarness(t))
}

func TestNamedWindows(t *testing.T) {
	enginetest.TestNamedWindows(t, newDoltHarness(t))
}

func TestNaturalJoin(t *testing.T) {
	enginetest.TestNaturalJoin(t, newDoltHarness(t))
}

func TestNaturalJoinEqual(t *testing.T) {
	enginetest.TestNaturalJoinEqual(t, newDoltHarness(t))
}

func TestNaturalJoinDisjoint(t *testing.T) {
	enginetest.TestNaturalJoinEqual(t, newDoltHarness(t))
}

func TestInnerNestedInNaturalJoins(t *testing.T) {
	enginetest.TestInnerNestedInNaturalJoins(t, newDoltHarness(t))
}

func TestColumnDefaults(t *testing.T) {
	enginetest.TestColumnDefaults(t, newDoltHarness(t))
}

func TestAlterTable(t *testing.T) {
	enginetest.TestAlterTable(t, newDoltHarness(t))
}

func TestVariables(t *testing.T) {
	enginetest.TestVariables(t, newDoltHarness(t))
}

func TestVariableErrors(t *testing.T) {
	enginetest.TestVariableErrors(t, newDoltHarness(t))
}

func TestLoadDataPrepared(t *testing.T) {
	t.Skip("feature not supported")
	skipPreparedTests(t)
	enginetest.TestLoadDataPrepared(t, newDoltHarness(t))
}

func TestLoadData(t *testing.T) {
	t.Skip()
	enginetest.TestLoadData(t, newDoltHarness(t))
}

func TestLoadDataErrors(t *testing.T) {
	enginetest.TestLoadDataErrors(t, newDoltHarness(t))
}

func TestJsonScripts(t *testing.T) {
	enginetest.TestJsonScripts(t, newDoltHarness(t))
}

func TestTriggers(t *testing.T) {
	enginetest.TestTriggers(t, newDoltHarness(t))
}

func TestRollbackTriggers(t *testing.T) {
	enginetest.TestRollbackTriggers(t, newDoltHarness(t))
}

func TestStoredProcedures(t *testing.T) {
	tests := make([]queries.ScriptTest, 0, len(queries.ProcedureLogicTests))
	for _, test := range queries.ProcedureLogicTests {
		//TODO: fix REPLACE always returning a successful deletion
		if test.Name != "Parameters resolve inside of REPLACE" {
			tests = append(tests, test)
		}
	}
	queries.ProcedureLogicTests = tests

	enginetest.TestStoredProcedures(t, newDoltHarness(t))
}

func TestLargeJsonObjects(t *testing.T) {
	sqle.SkipByDefaultInCI(t)
	harness := newDoltHarness(t)
	for _, script := range LargeJsonObjectScriptTests {
		enginetest.TestScript(t, harness, script)
	}
}

func TestTransactions(t *testing.T) {
	for _, script := range queries.TransactionTests {
		enginetest.TestTransactionScript(t, newDoltHarness(t), script)
	}
	for _, script := range DoltTransactionTests {
		enginetest.TestTransactionScript(t, newDoltHarness(t), script)
	}
	for _, script := range DoltSqlFuncTransactionTests {
		enginetest.TestTransactionScript(t, newDoltHarness(t), script)
	}
	for _, script := range DoltConflictHandlingTests {
		enginetest.TestTransactionScript(t, newDoltHarness(t), script)
	}
	for _, script := range DoltConstraintViolationTransactionTests {
		enginetest.TestTransactionScript(t, newDoltHarness(t), script)
	}
}

func TestConcurrentTransactions(t *testing.T) {
	enginetest.TestConcurrentTransactions(t, newDoltHarness(t))
}

func TestDoltScripts(t *testing.T) {
	harness := newDoltHarness(t)
	for _, script := range DoltScripts {
		enginetest.TestScript(t, harness, script)
	}
}

func TestDoltRevisionDbScripts(t *testing.T) {
	for _, script := range DoltRevisionDbScripts {
		enginetest.TestScript(t, newDoltHarness(t), script)
	}

	// Testing a commit-qualified database revision spec requires
	// a little extra work to get the generated commit hash
	harness := newDoltHarness(t)
	e, err := harness.NewEngine(t)
	require.NoError(t, err)
	defer e.Close()
	ctx := harness.NewContext()

	setupScripts := []setup.SetupScript{
		{"create table t01 (pk int primary key, c1 int)"},
		{"call dolt_add('.');"},
		{"call dolt_commit('-am', 'creating table t01 on main');"},
		{"insert into t01 values (1, 1), (2, 2);"},
		{"call dolt_commit('-am', 'adding rows to table t01 on main');"},
		{"insert into t01 values (3, 3);"},
		{"call dolt_commit('-am', 'adding another row to table t01 on main');"},
	}
	_, err = enginetest.RunEngineScripts(ctx, harness.engine, setupScripts, true)
	require.NoError(t, err)

	sch, iter, err := harness.engine.Query(ctx, "select hashof('HEAD~2');")
	require.NoError(t, err)
	rows, err := sql.RowIterToRows(ctx, sch, iter)
	require.NoError(t, err)
	assert.Equal(t, 1, len(rows))
	commithash := rows[0][0].(string)

	scriptTest := queries.ScriptTest{
		Name: "database revision specs: commit-qualified revision spec",
		Assertions: []queries.ScriptTestAssertion{
			{
				Query:    "show databases;",
				Expected: []sql.Row{{"mydb"}, {"information_schema"}, {"mysql"}},
			},
			{
				Query:    "use mydb/" + commithash,
				Expected: []sql.Row{},
			},
			{
				Query:    "select database();",
				Expected: []sql.Row{{"mydb/" + commithash}},
			},
			{
				Query:    "show databases;",
				Expected: []sql.Row{{"mydb"}, {"information_schema"}, {"mydb/" + commithash}, {"mysql"}},
			},
			{
				Query:    "select * from t01",
				Expected: []sql.Row{},
			},
			{
				Query:          "call dolt_reset();",
				ExpectedErrStr: "unable to reset HEAD in read-only databases",
			},
			{
				Query:    "call dolt_checkout('main');",
				Expected: []sql.Row{{0}},
			},
			{
				Query:    "select database();",
				Expected: []sql.Row{{"mydb"}},
			},
			{
				Query:    "select active_branch();",
				Expected: []sql.Row{{"main"}},
			},
			{
				Query:    "use mydb;",
				Expected: []sql.Row{},
			},
			{
				Query:    "select database();",
				Expected: []sql.Row{{"mydb"}},
			},
			{
				Query:    "show databases;",
				Expected: []sql.Row{{"mydb"}, {"information_schema"}, {"mysql"}},
			},
		},
	}

	enginetest.TestScript(t, harness, scriptTest)
}

func TestDoltRevisionDbScriptsPrepared(t *testing.T) {
	for _, script := range DoltRevisionDbScripts {
		enginetest.TestScriptPrepared(t, newDoltHarness(t), script)
	}
}

func TestDoltDdlScripts(t *testing.T) {
	harness := newDoltHarness(t)
	harness.Setup()

	for _, script := range ModifyAndChangeColumnScripts {
		e, err := harness.NewEngine(t)
		require.NoError(t, err)
		enginetest.TestScriptWithEngine(t, e, harness, script)
	}

	for _, script := range ModifyColumnTypeScripts {
		e, err := harness.NewEngine(t)
		require.NoError(t, err)
		enginetest.TestScriptWithEngine(t, e, harness, script)
	}

	for _, script := range DropColumnScripts {
		e, err := harness.NewEngine(t)
		require.NoError(t, err)
		enginetest.TestScriptWithEngine(t, e, harness, script)
	}
}

func TestBrokenDdlScripts(t *testing.T) {
	for _, script := range BrokenDDLScripts {
		t.Skip(script.Name)
	}
}

func TestDescribeTableAsOf(t *testing.T) {
	enginetest.TestScript(t, newDoltHarness(t), DescribeTableAsOfScriptTest)
}

func TestShowCreateTableAsOf(t *testing.T) {
	enginetest.TestScript(t, newDoltHarness(t), ShowCreateTableAsOfScriptTest)
}

func TestViewsWithAsOf(t *testing.T) {
	enginetest.TestScript(t, newDoltHarness(t), ViewsWithAsOfScriptTest)
}

func TestViewsWithAsOfPrepared(t *testing.T) {
	skipPreparedTests(t)
	enginetest.TestScriptPrepared(t, newDoltHarness(t), ViewsWithAsOfScriptTest)
}

func TestDoltMerge(t *testing.T) {
	for _, script := range MergeScripts {
		// dolt versioning conflicts with reset harness -- use new harness every time
		enginetest.TestScript(t, newDoltHarness(t), script)
	}

	if types.IsFormat_DOLT(types.Format_Default) {
		for _, script := range Dolt1MergeScripts {
			enginetest.TestScript(t, newDoltHarness(t), script)
		}
	}
}

func TestDoltAutoIncrement(t *testing.T) {
	for _, script := range DoltAutoIncrementTests {
		// doing commits on different branches is antagonistic to engine reuse, use a new engine on each script
		enginetest.TestScript(t, newDoltHarness(t), script)
	}

	for _, script := range BrokenAutoIncrementTests {
		t.Run(script.Name, func(t *testing.T) {
			t.Skip()
			enginetest.TestScript(t, newDoltHarness(t), script)
		})
	}
}

func TestDoltAutoIncrementPrepared(t *testing.T) {
	for _, script := range DoltAutoIncrementTests {
		// doing commits on different branches is antagonistic to engine reuse, use a new engine on each script
		enginetest.TestScriptPrepared(t, newDoltHarness(t), script)
	}

	for _, script := range BrokenAutoIncrementTests {
		t.Run(script.Name, func(t *testing.T) {
			t.Skip()
			enginetest.TestScriptPrepared(t, newDoltHarness(t), script)
		})
	}
}

func TestDoltConflictsTableNameTable(t *testing.T) {
	for _, script := range DoltConflictTableNameTableTests {
		enginetest.TestScript(t, newDoltHarness(t), script)
	}
}

// tests new format behavior for keyless merges that create CVs and conflicts
func TestKeylessDoltMergeCVsAndConflicts(t *testing.T) {
	if !types.IsFormat_DOLT(types.Format_Default) {
		t.Skip()
	}
	for _, script := range KeylessMergeCVsAndConflictsScripts {
		enginetest.TestScript(t, newDoltHarness(t), script)
	}
}

// eventually this will be part of TestDoltMerge
func TestDoltMergeArtifacts(t *testing.T) {
	if !types.IsFormat_DOLT(types.Format_Default) {
		t.Skip()
	}
	for _, script := range MergeArtifactsScripts {
		enginetest.TestScript(t, newDoltHarness(t), script)
	}
}

// these tests are temporary while there is a difference between the old format
// and new format merge behaviors.
func TestOldFormatMergeConflictsAndCVs(t *testing.T) {
	if types.IsFormat_DOLT(types.Format_Default) {
		t.Skip()
	}
	for _, script := range OldFormatMergeConflictsAndCVsScripts {
		enginetest.TestScript(t, newDoltHarness(t), script)
	}
}

func TestDoltReset(t *testing.T) {
	for _, script := range DoltReset {
		// dolt versioning conflicts with reset harness -- use new harness every time
		enginetest.TestScript(t, newDoltHarness(t), script)
	}
}

func TestDoltBranch(t *testing.T) {
	for _, script := range DoltBranchScripts {
		enginetest.TestScript(t, newDoltHarness(t), script)
	}
}

func TestDoltTag(t *testing.T) {
	for _, script := range DoltTagTestScripts {
		enginetest.TestScript(t, newDoltHarness(t), script)
	}
}

func TestDoltRemote(t *testing.T) {
	for _, script := range DoltRemoteTestScripts {
		enginetest.TestScript(t, newDoltHarness(t), script)
	}
}

// TestSingleTransactionScript is a convenience method for debugging a single transaction test. Unskip and set to the
// desired test.
func TestSingleTransactionScript(t *testing.T) {
	t.Skip()

	script := queries.TransactionTest{
		Name: "allow commit conflicts on, conflict on dolt_merge",
		SetUpScript: []string{
			"CREATE TABLE test (pk int primary key, val int)",
			"CALL DOLT_ADD('.')",
			"INSERT INTO test VALUES (0, 0)",
			"SELECT DOLT_COMMIT('-a', '-m', 'initial table');",
		},
		Assertions: []queries.ScriptTestAssertion{
			{
				Query:    "/* client a */ set autocommit = off, dolt_allow_commit_conflicts = on",
				Expected: []sql.Row{{}},
			},
			{
				Query:    "/* client a */ start transaction",
				Expected: []sql.Row{},
			},
			{
				Query:    "/* client b */ set autocommit = off, dolt_allow_commit_conflicts = on",
				Expected: []sql.Row{{}},
			},
			{
				Query:    "/* client b */ start transaction",
				Expected: []sql.Row{},
			},
			{
				Query:    "/* client a */ insert into test values (1, 1)",
				Expected: []sql.Row{{sql.NewOkResult(1)}},
			},
			{
				Query:            "/* client b */ call dolt_checkout('-b', 'new-branch')",
				SkipResultsCheck: true,
			},
			{
				Query:            "/* client a */ call dolt_commit('-am', 'commit on main')",
				SkipResultsCheck: true,
			},
			{
				Query:    "/* client b */ insert into test values (1, 2)",
				Expected: []sql.Row{{sql.NewOkResult(1)}},
			},
			{
				Query:            "/* client b */ call dolt_commit('-am', 'commit on new-branch')",
				SkipResultsCheck: true,
			},
			{
				Query:    "/* client b */ call dolt_merge('main')",
				Expected: []sql.Row{{0, 1}},
			},
			{
				Query:    "/* client b */ select count(*) from dolt_conflicts",
				Expected: []sql.Row{{1}},
			},
			{
				Query:    "/* client b */ select * from test order by 1",
				Expected: []sql.Row{{0, 0}, {1, 2}},
			},
			{ // no error because of our session settings
				Query:    "/* client b */ commit",
				Expected: []sql.Row{},
			},
			{ // TODO: it should be possible to do this without specifying a literal in the subselect, but it's not working
				Query: "/* client b */ update test t set val = (select their_val from dolt_conflicts_test where our_pk = 1) where pk = 1",
				Expected: []sql.Row{{sql.OkResult{
					RowsAffected: 1,
					Info: plan.UpdateInfo{
						Matched: 1,
						Updated: 1,
					},
				}}},
			},
			{
				Query:    "/* client b */ delete from dolt_conflicts_test",
				Expected: []sql.Row{{sql.NewOkResult(1)}},
			},
			{
				Query:    "/* client b */ commit",
				Expected: []sql.Row{},
			},
			{
				Query:    "/* client b */ select * from test order by 1",
				Expected: []sql.Row{{0, 0}, {1, 1}},
			},
			{
				Query:    "/* client b */ select count(*) from dolt_conflicts",
				Expected: []sql.Row{{0}},
			},
		},
	}

	enginetest.TestTransactionScript(t, newDoltHarness(t), script)
}

func TestBrokenSystemTableQueries(t *testing.T) {
	t.Skip()

	enginetest.RunQueryTests(t, newDoltHarness(t), BrokenSystemTableQueries)
}

func TestHistorySystemTable(t *testing.T) {
	harness := newDoltHarness(t)
	harness.Setup(setup.MydbData)
	for _, test := range HistorySystemTableScriptTests {
		harness.engine = nil
		t.Run(test.Name, func(t *testing.T) {
			enginetest.TestScript(t, harness, test)
		})
	}
	for _, test := range BrokenHistorySystemTableScriptTests {
		harness.engine = nil
		t.Run(test.Name, func(t *testing.T) {
			enginetest.TestScript(t, harness, test)
		})
	}
}

func TestHistorySystemTablePrepared(t *testing.T) {
	harness := newDoltHarness(t)
	harness.Setup(setup.MydbData)
	for _, test := range HistorySystemTableScriptTests {
		harness.engine = nil
		t.Run(test.Name, func(t *testing.T) {
			enginetest.TestScriptPrepared(t, harness, test)
		})
	}
}

func TestBrokenHistorySystemTablePrepared(t *testing.T) {
	t.Skip()
	harness := newDoltHarness(t)
	harness.Setup(setup.MydbData)
	for _, test := range BrokenHistorySystemTableScriptTests {
		harness.engine = nil
		t.Run(test.Name, func(t *testing.T) {
			enginetest.TestScriptPrepared(t, harness, test)
		})
	}
}

func TestHistorySystemTablePrepared(t *testing.T) {
	harness := newDoltHarness(t)
	harness.Setup(setup.MydbData)
	for _, test := range HistorySystemTableScriptTests {
		harness.engine = nil
		t.Run(test.Name, func(t *testing.T) {
			enginetest.TestScriptPrepared(t, harness, test)
		})
	}
}

func TestBrokenHistorySystemTablePrepared(t *testing.T) {
	t.Skip()
	harness := newDoltHarness(t)
	harness.Setup(setup.MydbData)
	for _, test := range BrokenHistorySystemTableScriptTests {
		harness.engine = nil
		t.Run(test.Name, func(t *testing.T) {
			enginetest.TestScriptPrepared(t, harness, test)
		})
	}
}

func TestUnscopedDiffSystemTable(t *testing.T) {
	for _, test := range UnscopedDiffSystemTableScriptTests {
		t.Run(test.Name, func(t *testing.T) {
			enginetest.TestScript(t, newDoltHarness(t), test)
		})
	}
}

func TestUnscopedDiffSystemTablePrepared(t *testing.T) {
	for _, test := range UnscopedDiffSystemTableScriptTests {
		t.Run(test.Name, func(t *testing.T) {
			enginetest.TestScriptPrepared(t, newDoltHarness(t), test)
		})
	}
}

func TestDiffTableFunction(t *testing.T) {
	harness := newDoltHarness(t)
	harness.Setup(setup.MydbData)
	for _, test := range DiffTableFunctionScriptTests {
		harness.engine = nil
		t.Run(test.Name, func(t *testing.T) {
			enginetest.TestScript(t, harness, test)
		})
	}
}

func TestDiffTableFunctionPrepared(t *testing.T) {
	t.Skip()
	harness := newDoltHarness(t)
	harness.Setup(setup.MydbData)
	for _, test := range DiffTableFunctionScriptTests {
		harness.engine = nil
		t.Run(test.Name, func(t *testing.T) {
			enginetest.TestScriptPrepared(t, harness, test)
		})
	}
}

func TestCommitDiffSystemTable(t *testing.T) {
	harness := newDoltHarness(t)
	harness.Setup(setup.MydbData)
	for _, test := range CommitDiffSystemTableScriptTests {
		harness.engine = nil
		t.Run(test.Name, func(t *testing.T) {
			enginetest.TestScript(t, harness, test)
		})
	}
}

func TestCommitDiffSystemTablePrepared(t *testing.T) {
	t.Skip()
	harness := newDoltHarness(t)
	harness.Setup(setup.MydbData)
	for _, test := range CommitDiffSystemTableScriptTests {
		harness.engine = nil
		t.Run(test.Name, func(t *testing.T) {
			enginetest.TestScriptPrepared(t, harness, test)
		})
	}
}

func TestDiffSystemTable(t *testing.T) {
	harness := newDoltHarness(t)
	harness.Setup(setup.MydbData)
	for _, test := range DiffSystemTableScriptTests {
		harness.engine = nil
		t.Run(test.Name, func(t *testing.T) {
			enginetest.TestScript(t, harness, test)
		})
	}

	if types.IsFormat_DOLT(types.Format_Default) {
		for _, test := range Dolt1DiffSystemTableScripts {
			enginetest.TestScript(t, newDoltHarness(t), test)
		}
	}
}

func TestDiffSystemTablePrepared(t *testing.T) {
	t.Skip()
	harness := newDoltHarness(t)
	harness.Setup(setup.MydbData)
	for _, test := range DiffSystemTableScriptTests {
		harness.engine = nil
		t.Run(test.Name, func(t *testing.T) {
			enginetest.TestScriptPrepared(t, harness, test)
		})
	}

	if types.IsFormat_DOLT(types.Format_Default) {
		for _, test := range Dolt1DiffSystemTableScripts {
			enginetest.TestScriptPrepared(t, newDoltHarness(t), test)
		}
	}
}

func TestTestReadOnlyDatabases(t *testing.T) {
	enginetest.TestReadOnlyDatabases(t, newDoltHarness(t))
}

func TestAddDropPks(t *testing.T) {
	enginetest.TestAddDropPks(t, newDoltHarness(t))
}

func TestNullRanges(t *testing.T) {
	enginetest.TestNullRanges(t, newDoltHarness(t))
}

func TestPersist(t *testing.T) {
	harness := newDoltHarness(t)
	dEnv := dtestutils.CreateTestEnv()
	localConf, ok := dEnv.Config.GetConfig(env.LocalConfig)
	require.True(t, ok)
	globals := config.NewPrefixConfig(localConf, env.SqlServerGlobalsPrefix)
	newPersistableSession := func(ctx *sql.Context) sql.PersistableSession {
		session := ctx.Session.(*dsess.DoltSession).WithGlobals(globals)
		err := session.RemoveAllPersistedGlobals()
		require.NoError(t, err)
		return session
	}

	enginetest.TestPersist(t, harness, newPersistableSession)
}

func TestTypesOverWire(t *testing.T) {
	harness := newDoltHarness(t)
	enginetest.TestTypesOverWire(t, harness, newSessionBuilder(harness))
}

func TestQueriesPrepared(t *testing.T) {
	enginetest.TestQueriesPrepared(t, newDoltHarness(t))
}

func TestPreparedStaticIndexQuery(t *testing.T) {
	enginetest.TestPreparedStaticIndexQuery(t, newDoltHarness(t))
}

func TestStatistics(t *testing.T) {
	enginetest.TestStatistics(t, newDoltHarness(t))
}

func TestSpatialQueriesPrepared(t *testing.T) {
	skipPreparedTests(t)

	enginetest.TestSpatialQueriesPrepared(t, newDoltHarness(t))
}

func TestPreparedStatistics(t *testing.T) {
	enginetest.TestStatisticsPrepared(t, newDoltHarness(t))
}

func TestVersionedQueriesPrepared(t *testing.T) {
	skipPreparedTests(t)
	enginetest.TestVersionedQueriesPrepared(t, newDoltHarness(t))
}

func TestInfoSchemaPrepared(t *testing.T) {
	skipPreparedTests(t)
	enginetest.TestInfoSchemaPrepared(t, newDoltHarness(t))
}

func TestUpdateQueriesPrepared(t *testing.T) {
	skipPreparedTests(t)
	enginetest.TestUpdateQueriesPrepared(t, newDoltHarness(t))
}

func TestInsertQueriesPrepared(t *testing.T) {
	skipPreparedTests(t)
	enginetest.TestInsertQueriesPrepared(t, newDoltHarness(t))
}

func TestReplaceQueriesPrepared(t *testing.T) {
	skipPreparedTests(t)
	enginetest.TestReplaceQueriesPrepared(t, newDoltHarness(t))
}

func TestDeleteQueriesPrepared(t *testing.T) {
	skipPreparedTests(t)
	enginetest.TestDeleteQueriesPrepared(t, newDoltHarness(t))
}

func TestScriptsPrepared(t *testing.T) {
	var skipped []string
	if types.IsFormat_DOLT(types.Format_Default) {
		skipped = append(skipped, newFormatSkippedScripts...)
	}
	skipPreparedTests(t)
	enginetest.TestScriptsPrepared(t, newDoltHarness(t).WithSkippedQueries(skipped))
}

func TestInsertScriptsPrepared(t *testing.T) {
	skipPreparedTests(t)
	enginetest.TestInsertScriptsPrepared(t, newDoltHarness(t))
}

func TestComplexIndexQueriesPrepared(t *testing.T) {
	skipPreparedTests(t)
	enginetest.TestComplexIndexQueriesPrepared(t, newDoltHarness(t))
}

func TestJsonScriptsPrepared(t *testing.T) {
	skipPreparedTests(t)
	enginetest.TestJsonScriptsPrepared(t, newDoltHarness(t))
}

func TestCreateCheckConstraintsScriptsPrepared(t *testing.T) {
	skipPreparedTests(t)
	enginetest.TestCreateCheckConstraintsScriptsPrepared(t, newDoltHarness(t))
}

func TestInsertIgnoreScriptsPrepared(t *testing.T) {
	skipPreparedTests(t)
	enginetest.TestInsertIgnoreScriptsPrepared(t, newDoltHarness(t))
}

func TestInsertErrorScriptsPrepared(t *testing.T) {
	skipPreparedTests(t)
	enginetest.TestInsertErrorScriptsPrepared(t, newDoltHarness(t))
}

func TestViewsPrepared(t *testing.T) {
	skipPreparedTests(t)
	enginetest.TestViewsPrepared(t, newDoltHarness(t))
}

func TestVersionedViewsPrepared(t *testing.T) {
	t.Skip("not supported for prepareds")
	skipPreparedTests(t)
	enginetest.TestVersionedViewsPrepared(t, newDoltHarness(t))
}

func TestShowTableStatusPrepared(t *testing.T) {
	skipPreparedTests(t)
	enginetest.TestShowTableStatusPrepared(t, newDoltHarness(t))
}

func TestPrepared(t *testing.T) {
	skipPreparedTests(t)
	enginetest.TestPrepared(t, newDoltHarness(t))
}

func TestPreparedInsert(t *testing.T) {
	skipPreparedTests(t)
	enginetest.TestPreparedInsert(t, newDoltHarness(t))
}

func TestCharsetCollationEngine(t *testing.T) {
	skipOldFormat(t)
	enginetest.TestCharsetCollationEngine(t, newDoltHarness(t))
}

func TestCharsetCollationWire(t *testing.T) {
	skipOldFormat(t)
	harness := newDoltHarness(t)
	enginetest.TestCharsetCollationWire(t, harness, newSessionBuilder(harness))
}

func TestAddDropPrimaryKeys(t *testing.T) {
	t.Run("adding and dropping primary keys does not result in duplicate NOT NULL constraints", func(t *testing.T) {
		harness := newDoltHarness(t)
		addPkScript := queries.ScriptTest{
			Name: "add primary keys",
			SetUpScript: []string{
				"create table test (id int not null, c1 int);",
				"create index c1_idx on test(c1)",
				"insert into test values (1,1),(2,2)",
				"ALTER TABLE test ADD PRIMARY KEY(id)",
				"ALTER TABLE test DROP PRIMARY KEY",
				"ALTER TABLE test ADD PRIMARY KEY(id)",
				"ALTER TABLE test DROP PRIMARY KEY",
				"ALTER TABLE test ADD PRIMARY KEY(id)",
				"ALTER TABLE test DROP PRIMARY KEY",
				"ALTER TABLE test ADD PRIMARY KEY(id)",
			},
			Assertions: []queries.ScriptTestAssertion{
				{
					Query: "show create table test",
					Expected: []sql.Row{
						{"test", "CREATE TABLE `test` (\n" +
							"  `id` int NOT NULL,\n" +
							"  `c1` int,\n" +
							"  PRIMARY KEY (`id`),\n" +
							"  KEY `c1_idx` (`c1`)\n" +
							") ENGINE=InnoDB DEFAULT CHARSET=utf8mb4 COLLATE=utf8mb4_0900_bin"},
					},
				},
			},
		}

		enginetest.TestScript(t, harness, addPkScript)

		// make sure there is only one NOT NULL constraint after all those mutations
		ctx := sql.NewContext(context.Background(), sql.WithSession(harness.session))
		ws, err := harness.session.WorkingSet(ctx, "mydb")
		require.NoError(t, err)

		table, ok, err := ws.WorkingRoot().GetTable(ctx, "test")
		require.NoError(t, err)
		require.True(t, ok)

		sch, err := table.GetSchema(ctx)
		for _, col := range sch.GetAllCols().GetColumns() {
			count := 0
			for _, cc := range col.Constraints {
				if cc.GetConstraintType() == schema.NotNullConstraintType {
					count++
				}
			}
			require.Less(t, count, 2)
		}
	})

	t.Run("Add primary key to table with index", func(t *testing.T) {
		harness := newDoltHarness(t)
		script := queries.ScriptTest{
			Name: "add primary keys to table with index",
			SetUpScript: []string{
				"create table test (id int not null, c1 int);",
				"create index c1_idx on test(c1)",
				"insert into test values (1,1),(2,2)",
				"ALTER TABLE test ADD constraint test_check CHECK (c1 > 0)",
				"ALTER TABLE test ADD PRIMARY KEY(id)",
			},
			Assertions: []queries.ScriptTestAssertion{
				{
					Query: "show create table test",
					Expected: []sql.Row{
						{"test", "CREATE TABLE `test` (\n" +
							"  `id` int NOT NULL,\n" +
							"  `c1` int,\n" +
							"  PRIMARY KEY (`id`),\n" +
							"  KEY `c1_idx` (`c1`),\n" +
							"  CONSTRAINT `test_check` CHECK ((`c1` > 0))\n" +
							") ENGINE=InnoDB DEFAULT CHARSET=utf8mb4 COLLATE=utf8mb4_0900_bin"},
					},
				},
				{
					Query: "select * from test order by id",
					Expected: []sql.Row{
						{1, 1},
						{2, 2},
					},
				},
			},
		}
		enginetest.TestScript(t, harness, script)

		ctx := sql.NewContext(context.Background(), sql.WithSession(harness.session))
		ws, err := harness.session.WorkingSet(ctx, "mydb")
		require.NoError(t, err)

		table, ok, err := ws.WorkingRoot().GetTable(ctx, "test")
		require.NoError(t, err)
		require.True(t, ok)

		// Assert the new index map is not empty
		newRows, err := table.GetIndexRowData(ctx, "c1_idx")
		require.NoError(t, err)
		empty, err := newRows.Empty()
		require.NoError(t, err)
		assert.False(t, empty)
		count, err := newRows.Count()
		require.NoError(t, err)
		assert.Equal(t, count, uint64(2))
	})

	t.Run("Add primary key when one more cells contain NULL", func(t *testing.T) {
		harness := newDoltHarness(t)
		script := queries.ScriptTest{
			Name: "Add primary key when one more cells contain NULL",
			SetUpScript: []string{
				"create table test (id int not null, c1 int);",
				"create index c1_idx on test(c1)",
				"insert into test values (1,1),(2,2)",
				"ALTER TABLE test ADD PRIMARY KEY (c1)",
				"ALTER TABLE test ADD COLUMN (c2 INT NULL)",
				"ALTER TABLE test DROP PRIMARY KEY",
			},
			Assertions: []queries.ScriptTestAssertion{
				{
					Query:       "ALTER TABLE test ADD PRIMARY KEY (id, c1, c2)",
					ExpectedErr: sql.ErrInsertIntoNonNullableProvidedNull,
				},
			},
		}
		enginetest.TestScript(t, harness, script)
	})

	t.Run("Drop primary key from table with index", func(t *testing.T) {
		harness := newDoltHarness(t)
		script := queries.ScriptTest{
			Name: "Drop primary key from table with index",
			SetUpScript: []string{
				"create table test (id int not null primary key, c1 int);",
				"create index c1_idx on test(c1)",
				"insert into test values (1,1),(2,2)",
				"ALTER TABLE test DROP PRIMARY KEY",
			},
			Assertions: []queries.ScriptTestAssertion{
				{
					Query: "show create table test",
					Expected: []sql.Row{
						{"test", "CREATE TABLE `test` (\n" +
							"  `id` int NOT NULL,\n" +
							"  `c1` int,\n" +
							"  KEY `c1_idx` (`c1`)\n" +
							") ENGINE=InnoDB DEFAULT CHARSET=utf8mb4 COLLATE=utf8mb4_0900_bin"},
					},
				},
				{
					Query: "select * from test order by id",
					Expected: []sql.Row{
						{1, 1},
						{2, 2},
					},
				},
			},
		}

		enginetest.TestScript(t, harness, script)

		ctx := sql.NewContext(context.Background(), sql.WithSession(harness.session))
		ws, err := harness.session.WorkingSet(ctx, "mydb")
		require.NoError(t, err)

		table, ok, err := ws.WorkingRoot().GetTable(ctx, "test")
		require.NoError(t, err)
		require.True(t, ok)

		// Assert the index map is not empty
		newIdx, err := table.GetIndexRowData(ctx, "c1_idx")
		assert.NoError(t, err)
		empty, err := newIdx.Empty()
		require.NoError(t, err)
		assert.False(t, empty)
		count, err := newIdx.Count()
		require.NoError(t, err)
		assert.Equal(t, count, uint64(2))
	})
}

func TestDoltVerifyConstraints(t *testing.T) {
	for _, script := range DoltVerifyConstraintsTestScripts {
		harness := newDoltHarness(t)
		enginetest.TestScript(t, harness, script)
	}
}

func TestDoltStorageFormat(t *testing.T) {
	var expectedFormatString string
	if types.IsFormat_DOLT(types.Format_Default) {
		expectedFormatString = "NEW ( __DOLT__ )"
	} else {
		expectedFormatString = fmt.Sprintf("OLD ( %s )", types.Format_Default.VersionString())
	}
	script := queries.ScriptTest{
		Name: "dolt storage format function works",
		Assertions: []queries.ScriptTestAssertion{
			{
				Query:    "select dolt_storage_format()",
				Expected: []sql.Row{{expectedFormatString}},
			},
		},
	}
	enginetest.TestScript(t, newDoltHarness(t), script)
}

func TestDoltStorageFormatPrepared(t *testing.T) {
	var expectedFormatString string
	if types.IsFormat_DOLT(types.Format_Default) {
		expectedFormatString = "NEW ( __DOLT__ )"
	} else {
		expectedFormatString = fmt.Sprintf("OLD ( %s )", types.Format_Default.VersionString())
	}
	enginetest.TestPreparedQuery(t, newDoltHarness(t), "SELECT dolt_storage_format()", []sql.Row{{expectedFormatString}}, nil)
}

var newFormatSkippedScripts = []string{
	// Different query plans
	"Partial indexes are used and return the expected result",
	"Multiple indexes on the same columns in a different order",
}

func skipOldFormat(t *testing.T) {
	if !types.IsFormat_DOLT(types.Format_Default) {
		t.Skip()
	}
}

func skipPreparedTests(t *testing.T) {
	if skipPrepared {
		t.Skip("skip prepared")
	}
}

func newSessionBuilder(harness *DoltHarness) server.SessionBuilder {
	return func(ctx context.Context, conn *mysql.Conn, host string) (sql.Session, error) {
		return harness.session, nil
	}
}<|MERGE_RESOLUTION|>--- conflicted
+++ resolved
@@ -75,10 +75,7 @@
 	setupQueries := []string{
 		"create table t1 (pk int primary key, c int);",
 		"insert into t1 values (1,2), (3,4)",
-<<<<<<< HEAD
-=======
 		"call dolt_add('.')",
->>>>>>> eba3d641
 		"set @Commit1 = dolt_commit('-am', 'initial table');",
 		"insert into t1 values (5,6), (7,8)",
 		"set @Commit2 = dolt_commit('-am', 'two more rows');",
@@ -116,27 +113,11 @@
 		{
 			Name: "truncate table",
 			SetUpScript: []string{
-<<<<<<< HEAD
 				"create table t1 (pk int primary key, c int);",
 				"insert into t1 values (1,2), (3,4)",
 				"set @Commit1 = dolt_commit('-am', 'initial table');",
 				"insert into t1 values (5,6), (7,8)",
 				"set @Commit2 = dolt_commit('-am', 'two more rows');",
-=======
-				"create table t (a int primary key auto_increment, b int)",
-				"call dolt_add('.')",
-				"call dolt_commit('-am', 'empty table')",
-				"call dolt_branch('branch1')",
-				"call dolt_branch('branch2')",
-				"insert into t (b) values (1), (2)",
-				"call dolt_commit('-am', 'two values on main')",
-				"call dolt_checkout('branch1')",
-				"insert into t (b) values (3), (4)",
-				"call dolt_commit('-am', 'two values on branch1')",
-				"call dolt_checkout('branch2')",
-				"insert into t (b) values (5), (6)",
-				"call dolt_checkout('branch1')",
->>>>>>> eba3d641
 			},
 			Assertions: []queries.ScriptTestAssertion{
 				{
@@ -175,10 +156,7 @@
 
 	setupQueries := []string{
 		"create table t1 (pk int primary key, c int);",
-<<<<<<< HEAD
-=======
 		"call dolt_add('.')",
->>>>>>> eba3d641
 		"insert into t1 values (1,2), (3,4)",
 		"set @Commit1 = dolt_commit('-am', 'initial table');",
 		"insert into t1 values (5,6), (7,8)",
@@ -214,21 +192,11 @@
 
 	s := []setup.SetupScript{
 		{
-<<<<<<< HEAD
 			"create table t1 (pk int primary key, c int);",
 			"insert into t1 values (1,2), (3,4)",
 			"set @Commit1 = dolt_commit('-am', 'initial table');",
 			"insert into t1 values (5,6), (7,8)",
 			"set @Commit2 = dolt_commit('-am', 'two more rows');",
-=======
-			"create table test (pk int primary key, c1 int)",
-			"call dolt_add('.')",
-			"insert into test values (0,0), (1,1);",
-			"set @Commit1 = dolt_commit('-am', 'creating table');",
-			"call dolt_branch('-c', 'main', 'newb')",
-			"alter table test add column c2 int;",
-			"set @Commit2 = dolt_commit('-am', 'alter table');",
->>>>>>> eba3d641
 		},
 	}
 	tt := queries.QueryTest{
@@ -1095,35 +1063,6 @@
 		harness.engine = nil
 		t.Run(test.Name, func(t *testing.T) {
 			enginetest.TestScript(t, harness, test)
-		})
-	}
-	for _, test := range BrokenHistorySystemTableScriptTests {
-		harness.engine = nil
-		t.Run(test.Name, func(t *testing.T) {
-			enginetest.TestScript(t, harness, test)
-		})
-	}
-}
-
-func TestHistorySystemTablePrepared(t *testing.T) {
-	harness := newDoltHarness(t)
-	harness.Setup(setup.MydbData)
-	for _, test := range HistorySystemTableScriptTests {
-		harness.engine = nil
-		t.Run(test.Name, func(t *testing.T) {
-			enginetest.TestScriptPrepared(t, harness, test)
-		})
-	}
-}
-
-func TestBrokenHistorySystemTablePrepared(t *testing.T) {
-	t.Skip()
-	harness := newDoltHarness(t)
-	harness.Setup(setup.MydbData)
-	for _, test := range BrokenHistorySystemTableScriptTests {
-		harness.engine = nil
-		t.Run(test.Name, func(t *testing.T) {
-			enginetest.TestScriptPrepared(t, harness, test)
 		})
 	}
 }
