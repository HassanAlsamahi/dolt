--- conflicted
+++ resolved
@@ -39,9 +39,7 @@
 	"github.com/dolthub/dolt/go/libraries/doltcore/table/editor"
 	"github.com/dolthub/dolt/go/libraries/doltcore/table/editor/creation"
 	"github.com/dolthub/dolt/go/store/hash"
-	"github.com/dolthub/dolt/go/store/prolly"
 	"github.com/dolthub/dolt/go/store/types"
-	"github.com/dolthub/dolt/go/store/val"
 )
 
 const (
@@ -188,23 +186,17 @@
 		return nil, err
 	}
 
-	tblSch, err := tbl.GetSchema(ctx)
-	if err != nil {
-		return nil, err
-	}
-
-	rows, err := tbl.GetRowData(ctx)
+	sch, err := tbl.GetSchema(ctx)
+	if err != nil {
+		return nil, err
+	}
+
+	rowData, err := tbl.GetRowData(ctx)
 	if err != nil {
 		return nil, err
 	}
 
 	var sqlIndexes []sql.Index
-<<<<<<< HEAD
-
-	indexSch, err := schema.SchemaFromCols(tblSch.GetPKCols())
-	if err != nil {
-		return nil, err
-=======
 	cols := sch.GetPKCols().GetColumns()
 
 	if len(cols) > 0 {
@@ -246,26 +238,7 @@
 			comment:      index.Comment(),
 			generated:    false,
 		})
->>>>>>> 9cab24b5
-	}
-	keyDesc, _ := rows.TupleDescriptors()
-	bld := val.NewTupleBuilder(keyDesc)
-
-	sqlIndexes = append(sqlIndexes, &doltIndex{
-		id:        "PRIMARY",
-		unique:    true,
-		generated: false,
-		tableName: t.Name(),
-		db:        t.db,
-		table:     tbl,
-		indexRows: rows,
-		keyBldr:   bld,
-		indexSch:  indexSch,
-		tableRows: rows,
-		tableSch:  tblSch,
-	})
-
-	// todo(andy) partial and secondary indexes
+	}
 
 	return sqlIndexes, nil
 }
@@ -306,7 +279,7 @@
 		return 0, err
 	}
 
-	return m.Count(), nil
+	return m.Len(), nil
 }
 
 // Format returns the NomsBinFormat for the underlying table
@@ -347,7 +320,7 @@
 		return nil, err
 	}
 
-	numElements := rowData.Count()
+	numElements := rowData.Len()
 
 	if numElements == 0 {
 		return newDoltTablePartitionIter(rowData, doltTablePartition{0, 0, rowData}), nil
@@ -554,24 +527,20 @@
 	if err != nil {
 		return 0, err
 	}
-
-	numOfRows := int(rowData.Count())
+	numOfRows := int(rowData.Len())
 	schVal, err := encoding.MarshalSchemaAsNomsValue(ctx, table.ValueReadWriter(), t.sch)
 	if err != nil {
 		return 0, err
 	}
-
-	empty := prolly.NewEmptyMap(t.sch)
-	indexes, err := types.NewMap(ctx, table.ValueReadWriter())
+	empty, err := types.NewMap(ctx, table.ValueReadWriter())
 	if err != nil {
 		return 0, err
 	}
 	// truncate table resets auto-increment value
-	newTable, err := doltdb.NewTable(ctx, table.ValueReadWriter(), schVal, empty, indexes, nil)
+	newTable, err := doltdb.NewTable(ctx, table.ValueReadWriter(), schVal, empty, empty, nil)
 	if err != nil {
 		return 0, err
 	}
-
 	newTable, err = editor.RebuildAllIndexes(ctx, newTable, t.opts)
 	if err != nil {
 		return 0, err
@@ -581,12 +550,10 @@
 	if err != nil {
 		return 0, err
 	}
-
 	newRoot, err := root.PutTable(ctx, t.tableName, newTable)
 	if err != nil {
 		return 0, err
 	}
-
 	err = t.setRoot(ctx, newRoot)
 	if err != nil {
 		return 0, err
@@ -733,11 +700,11 @@
 type doltTablePartitionIter struct {
 	i          int
 	mu         *sync.Mutex
-	rowData    prolly.Map
+	rowData    types.Map
 	partitions []doltTablePartition
 }
 
-func newDoltTablePartitionIter(rowData prolly.Map, partitions ...doltTablePartition) *doltTablePartitionIter {
+func newDoltTablePartitionIter(rowData types.Map, partitions ...doltTablePartition) *doltTablePartitionIter {
 	return &doltTablePartitionIter{0, &sync.Mutex{}, rowData, partitions}
 }
 
@@ -770,7 +737,7 @@
 	start uint64
 	// all elements in the partition will be less than end (exclusive)
 	end     uint64
-	rowData prolly.Map
+	rowData types.Map
 }
 
 // Key returns the key for this partition, which must uniquely identity the partition.
@@ -781,9 +748,8 @@
 // IteratorForPartition returns a types.MapIterator implementation which will iterate through the values
 // for index = start; index < end.  This iterator is not thread safe and should only be used from a single go routine
 // unless paired with a mutex
-func (p doltTablePartition) IteratorForPartition(ctx context.Context, m prolly.Map) (types.MapTupleIterator, error) {
-	panic("unimplemented")
-	//return m.IterIndexRange(ctx, p.start, p.end)
+func (p doltTablePartition) IteratorForPartition(ctx context.Context, m types.Map) (types.MapTupleIterator, error) {
+	return m.RangeIterator(ctx, p.start, p.end)
 }
 
 type partitionIter struct {
@@ -1447,13 +1413,11 @@
 			return nil, err
 		}
 	} else { // set the index row data and get a new root with the updated table
-		// todo(andy)
-		//indexRows, err := editor.RebuildIndex(ctx, newTable, index.Name(), opts)
-		//if err != nil {
-		//	return nil, err
-		//}
-		empty := prolly.NewEmptyMap(index.Schema())
-		newTable, err = newTable.SetIndexRowData(ctx, index.Name(), empty)
+		indexRowData, err := editor.RebuildIndex(ctx, newTable, index.Name(), opts)
+		if err != nil {
+			return nil, err
+		}
+		newTable, err = newTable.SetIndexRowData(ctx, index.Name(), indexRowData)
 		if err != nil {
 			return nil, err
 		}
