--- conflicted
+++ resolved
@@ -1342,47 +1342,6 @@
 			return err
 		}
 
-<<<<<<< HEAD
-=======
-		rowData, err := updatedTable.GetRowData(ctx)
-		if err != nil {
-			return err
-		}
-
-		// Note that we aren't calling the public PartitionRows, because it always gets the table data from the session
-		// root, which hasn't been updated yet
-		rowIter, err := partitionRows(ctx, updatedTable, t.sqlSch.Schema, t.projectedCols, index.SinglePartition{RowData: rowData})
-		if err != nil {
-			return err
-		}
-
-		initialValue := column.Type.Zero()
-		colIdx := updatedSch.GetAllCols().IndexOf(columnName)
-
-		for {
-			r, err := rowIter.Next(ctx)
-			if err == io.EOF {
-				break
-			} else if err != nil {
-				return err
-			}
-
-			cmp, err := column.Type.Compare(initialValue, r[colIdx])
-			if err != nil {
-				return err
-			}
-			if cmp < 0 {
-				initialValue = r[colIdx]
-			}
-		}
-
-		seq, err := globalstate.CoerceAutoIncrementValue(initialValue)
-		if err != nil {
-			return err
-		}
-		seq++
-
->>>>>>> 9a3bd07d
 		updatedTable, err = updatedTable.SetAutoIncrementValue(ctx, seq)
 		if err != nil {
 			return err
@@ -1436,7 +1395,7 @@
 
 	// Note that we aren't calling the public PartitionRows, because it always gets the table data from the session
 	// root, which hasn't been updated yet
-	rowIter, err := partitionRows(ctx, table, t.projectedCols, index.SinglePartition{RowData: rowData})
+	rowIter, err := partitionRows(ctx, table, t.sqlSch.Schema, t.projectedCols, index.SinglePartition{RowData: rowData})
 	if err != nil {
 		return 0, err
 	}
