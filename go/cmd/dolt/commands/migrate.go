// Copyright 2019 Dolthub, Inc.
//
// Licensed under the Apache License, Version 2.0 (the "License");
// you may not use this file except in compliance with the License.
// You may obtain a copy of the License at
//
//     http://www.apache.org/licenses/LICENSE-2.0
//
// Unless required by applicable law or agreed to in writing, software
// distributed under the License is distributed on an "AS IS" BASIS,
// WITHOUT WARRANTIES OR CONDITIONS OF ANY KIND, either express or implied.
// See the License for the specific language governing permissions and
// limitations under the License.

package commands

import (
	"context"
	"errors"
	"fmt"

	"github.com/fatih/color"
	"google.golang.org/grpc/codes"
	"google.golang.org/grpc/status"

	"github.com/dolthub/dolt/go/cmd/dolt/cli"
	"github.com/dolthub/dolt/go/cmd/dolt/errhand"
	eventsapi "github.com/dolthub/dolt/go/gen/proto/dolt/services/eventsapi/v1alpha1"
	"github.com/dolthub/dolt/go/libraries/doltcore/doltdb"
	"github.com/dolthub/dolt/go/libraries/doltcore/env"
	"github.com/dolthub/dolt/go/libraries/doltcore/env/actions"
	"github.com/dolthub/dolt/go/libraries/doltcore/rebase"
	"github.com/dolthub/dolt/go/libraries/doltcore/ref"
	"github.com/dolthub/dolt/go/libraries/doltcore/remotestorage"
	"github.com/dolthub/dolt/go/libraries/utils/argparser"
	"github.com/dolthub/dolt/go/libraries/utils/filesys"
	"github.com/dolthub/dolt/go/store/datas"
)

const (
	migrationPrompt = `Run "dolt migrate" to update this repository to the latest format`
	migrationMsg    = "Migrating repository to the latest format"

	migratePushFlag = "push"
	migratePullFlag = "pull"
)

type MigrateCmd struct{}

// Name is returns the name of the Dolt cli command. This is what is used on the command line to invoke the command
func (cmd MigrateCmd) Name() string {
	return "migrate"
}

// Description returns a description of the command
func (cmd MigrateCmd) Description() string {
	return "Executes a repository migration to update to the latest format."
}

// CreateMarkdown creates a markdown file containing the helptext for the command at the given path
func (cmd MigrateCmd) CreateMarkdown(_ filesys.Filesys, _, _ string) error {
	return nil
}

func (cmd MigrateCmd) createArgParser() *argparser.ArgParser {
	ap := argparser.NewArgParser()
	ap.SupportsFlag(migratePushFlag, "", "Push all migrated branches to the remote")
	ap.SupportsFlag(migratePullFlag, "", "Update all remote refs for a migrated remote")
	return ap
}

// EventType returns the type of the event to log
func (cmd MigrateCmd) EventType() eventsapi.ClientEventType {
	return eventsapi.ClientEventType_MIGRATE
}

// Exec executes the command
func (cmd MigrateCmd) Exec(ctx context.Context, commandStr string, args []string, dEnv *env.DoltEnv) int {
	ap := cmd.createArgParser()
	help, _ := cli.HelpAndUsagePrinters(cli.GetCommandDocumentation(commandStr, pushDocs, ap))
	apr := cli.ParseArgsOrDie(ap, args, help)

	if apr.Contains(migratePushFlag) && apr.Contains(migratePullFlag) {
		cli.PrintErrf(color.RedString("options --%s and --%s are mutually exclusive", migratePushFlag, migratePullFlag))
		return 1
	}

	var err error
	switch {
	case apr.Contains(migratePushFlag):
		err = pushMigratedRepo(ctx, dEnv, apr)
	case apr.Contains(migratePullFlag):
		err = fetchMigratedRemoteBranches(ctx, dEnv, apr)
	default:
		err = migrateLocalRepo(ctx, dEnv)
	}

	if err != nil {
		cli.PrintErrln(color.RedString(err.Error()))
		return 1
	}

	return 0
}

func migrateLocalRepo(ctx context.Context, dEnv *env.DoltEnv) error {
	localMigrationNeeded, err := rebase.NeedsUniqueTagMigration(ctx, dEnv.DoltDB)

	if err != nil {
		return err
	}

	if localMigrationNeeded {
		cli.Println(color.YellowString(migrationMsg))
		err = rebase.MigrateUniqueTags(ctx, dEnv)

		if err != nil {
			return err
		}
	} else {
		cli.Println("Repository format is up to date")
	}

	remoteName := "origin"
	remoteMigrated, err := remoteHasBeenMigrated(ctx, dEnv, remoteName)
	if err != nil {
		// if we can't check the remote, exit silently
		return nil
	}

	if !remoteMigrated {
		cli.Println(fmt.Sprintf("Remote %s has not been migrated", remoteName))
		cli.Println(fmt.Sprintf("Run 'dolt migrate --push %s' to update remote", remoteName))
	} else {
		cli.Println(fmt.Sprintf("Remote %s has been migrated", remoteName))
		cli.Println(fmt.Sprintf("Run 'dolt migrate --pull %s' to update refs", remoteName))
	}

	return nil
}

func pushMigratedRepo(ctx context.Context, dEnv *env.DoltEnv, apr *argparser.ArgParseResults) error {
	localMigrationNeeded, err := rebase.NeedsUniqueTagMigration(ctx, dEnv.DoltDB)
	if err != nil {
		return err
	}
	if localMigrationNeeded {
		return fmt.Errorf("Local repo must be migrated before pushing, run 'dolt migrate'")
	}

	remoteName := "origin"
	if apr.NArg() > 0 {
		remoteName = apr.Arg(0)
	}

	remotes, err := dEnv.GetRemotes()
	if err != nil {
		return err
	}

	remote, remoteOK := remotes[remoteName]
	if !remoteOK {
		return fmt.Errorf("unknown remote %s", remoteName)
	}

	remoteMigrated, err := remoteHasBeenMigrated(ctx, dEnv, remoteName)
	if err != nil {
		return err
	}
	if remoteMigrated {
		return fmt.Errorf("Remote %s has been migrated\nRun 'dolt migrate --pull' to update refs", remoteName)
	} else {
		// force push all branches
		bb, err := dEnv.DoltDB.GetBranches(ctx)

		if err != nil {
			return err
		}

		for _, branch := range bb {
			refSpec, err := ref.ParseRefSpec(branch.String())
			if err != nil {
				return err
			}

			src := refSpec.SrcRef(branch)
			dest := refSpec.DestRef(src)

			remoteRef, err := env.GetTrackingRef(dest, remote)

			if err != nil {
				return err
			}

			destDB, err := remote.GetRemoteDB(ctx, dEnv.DoltDB.ValueReadWriter().Format())

			if err != nil {
				return err
			}

			cli.Println(color.BlueString(fmt.Sprintf("Pushing migrated branch %s to %s", branch.String(), remoteName)))
			mode := ref.UpdateMode{Force: true}
<<<<<<< HEAD
			err = actions.PushToRemoteBranch(ctx, dEnv.TempTableFilesDir(), dEnv.RepoStateReader(), mode, src, dest, remoteRef, dEnv.DoltDB, destDB, remote, runProgFuncs, stopProgFuncs)
=======
			err = actions.PushToRemoteBranch(ctx, dEnv, mode, src, dest, remoteRef, dEnv.DoltDB, destDB, remote, runProgFuncs, stopProgFuncs)
>>>>>>> a480bad7

			if err != nil {
				if err == doltdb.ErrUpToDate {
					cli.Println("Everything up-to-date")
				} else if err == doltdb.ErrIsAhead || err == actions.ErrCantFF || err == datas.ErrMergeNeeded {
					cli.Printf("To %s\n", remote.Url)
					cli.Printf("! [rejected]          %s -> %s (non-fast-forward)\n", dest.String(), remoteRef.String())
					cli.Printf("error: failed to push some refs to '%s'\n", remote.Url)
					cli.Println("hint: Updates were rejected because the tip of your current branch is behind")
					cli.Println("hint: its remote counterpart. Integrate the remote changes (e.g.")
					cli.Println("hint: 'dolt pull ...') before pushing again.")
					return errhand.BuildDError("").Build()
				} else {
					status, ok := status.FromError(err)
					if ok && status.Code() == codes.PermissionDenied {
						cli.Println("hint: have you logged into DoltHub using 'dolt login'?")
						cli.Println("hint: check that user.email in 'dolt config --list' has write perms to DoltHub repo")
					}
					if rpcErr, ok := err.(*remotestorage.RpcError); ok {
						return errhand.BuildDError("error: push failed").AddCause(err).AddDetails(rpcErr.FullDetails()).Build()
					} else {
						return errhand.BuildDError("error: push failed").AddCause(err).Build()
					}
				}
			}
			cli.Println()
		}
	}

	return nil
}

func fetchMigratedRemoteBranches(ctx context.Context, dEnv *env.DoltEnv, apr *argparser.ArgParseResults) error {
	localMigrationNeeded, err := rebase.NeedsUniqueTagMigration(ctx, dEnv.DoltDB)
	if err != nil {
		return err
	}
	if localMigrationNeeded {
		return fmt.Errorf("Local repo must be migrated before pulling, run 'dolt migrate'")
	}

	remoteName := "origin"
	if apr.NArg() > 0 {
		remoteName = apr.Arg(0)
	}

	remoteMigrated, err := remoteHasBeenMigrated(ctx, dEnv, remoteName)
	if err != nil {
		return err
	}
	if !remoteMigrated {
		return fmt.Errorf("Remote %s has not been migrated\nRun 'dolt migrate --push %s' to push migration", remoteName, remoteName)
	}

	// force fetch all branches
	remotes, _ := dEnv.GetRemotes()
	r, refSpecs, err := getRefSpecs(apr.Args(), dEnv, remotes)

	if err == nil {
		err = fetchRefSpecs(ctx, ref.UpdateMode{Force: true}, dEnv, r, refSpecs)
	}

	return err
}

func remoteHasBeenMigrated(ctx context.Context, dEnv *env.DoltEnv, remoteName string) (bool, error) {
	remotes, err := dEnv.GetRemotes()

	if err != nil {
		return false, errors.New("error: failed to read remotes from config.")
	}

	remote, remoteOK := remotes[remoteName]
	if !remoteOK {
		return false, fmt.Errorf("cannot find remote %s", remoteName)
	}

	destDB, err := remote.GetRemoteDB(ctx, dEnv.DoltDB.ValueReadWriter().Format())

	if err != nil {
		return false, err
	}

	needed, err := rebase.NeedsUniqueTagMigration(ctx, destDB)
	if err != nil {
		return false, err
	}

	return !needed, nil
}

// These subcommands will trigger a unique tags migration
func MigrationNeeded(ctx context.Context, dEnv *env.DoltEnv, args []string) bool {
	needed, err := rebase.NeedsUniqueTagMigration(ctx, dEnv.DoltDB)
	if err != nil {
		cli.PrintErrf(color.RedString("error checking for repository migration: %s", err.Error()))
		// ambiguous whether we need to migrate, but we should exit
		return true
	}
	if !needed {
		return false
	}

	var subCmd string
	if len(args) > 0 {
		subCmd = args[0]
	}
	cli.PrintErrln(color.RedString("Cannot execute 'dolt %s', repository format is out of date.", subCmd))
	cli.Println(migrationPrompt)
	return true
}<|MERGE_RESOLUTION|>--- conflicted
+++ resolved
@@ -200,11 +200,8 @@
 
 			cli.Println(color.BlueString(fmt.Sprintf("Pushing migrated branch %s to %s", branch.String(), remoteName)))
 			mode := ref.UpdateMode{Force: true}
-<<<<<<< HEAD
+
 			err = actions.PushToRemoteBranch(ctx, dEnv.TempTableFilesDir(), dEnv.RepoStateReader(), mode, src, dest, remoteRef, dEnv.DoltDB, destDB, remote, runProgFuncs, stopProgFuncs)
-=======
-			err = actions.PushToRemoteBranch(ctx, dEnv, mode, src, dest, remoteRef, dEnv.DoltDB, destDB, remote, runProgFuncs, stopProgFuncs)
->>>>>>> a480bad7
 
 			if err != nil {
 				if err == doltdb.ErrUpToDate {
