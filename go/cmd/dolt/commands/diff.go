--- conflicted
+++ resolved
@@ -586,12 +586,8 @@
 	if dArgs.diffOutput == SQLDiffOutput &&
 		(td.ToSch == nil ||
 			(td.FromSch != nil && !schema.SchemasAreEqual(td.FromSch, td.ToSch))) {
-<<<<<<< HEAD
 		// TODO: this is overly broad, we can absolutely do better
-		_, _ = fmt.Fprintf(cli.CliErr, "Incompatible schema change, skipping data diff")
-=======
 		_, _ = fmt.Fprintf(cli.CliErr, "Incompatible schema change, skipping data diff\n")
->>>>>>> 2eab2735
 		return nil
 	}
 
